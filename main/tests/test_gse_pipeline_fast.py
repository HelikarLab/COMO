--- conflicted
+++ resolved
@@ -5,13 +5,8 @@
 
 
 def test_download_gsm_id_maps():
-<<<<<<< HEAD
-    config = project.configs
-    data_dir = config.data_dir
-=======
     config = project.Configs()
     data_dir = config.datadir
->>>>>>> b12ffe4f
     gse = ""
     gpls = []
     vendor = ""