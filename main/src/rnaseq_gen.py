#!/usr/bin/python3

import argparse
import os
import re
import sys
from pathlib import Path

import pandas as pd
from rpy2.robjects import pandas2ri

import rpy2_api
from project import Configs

# enable r to py conversion
pandas2ri.activate()

from arguments import (
    batch_ratio_arg,
    config_file_arg,
    filtering_technique_arg,
    high_batch_ratio_arg,
    high_replicate_ratio_arg,
    library_prep_arg,
    min_count_arg,
    min_zfpkm_arg,
    quantile_arg,
    replicate_ratio_arg,
)

configs = Configs()
r_file_path = Path(configs.root_dir, "src", "rscripts", "rnaseq.R")


def load_rnaseq_tests(filename, context_name, lib_type):
    """
    Load rnaseq results returning a dictionary of test (context, context, cell, etc ) names and rnaseq expression data
    """

    def load_dummy_dict():
        savepath = os.path.join(
            configs.root_dir,
            "data",
            "data_matrices",
            "placeholder",
            "placeholder_empty_data.csv",
        )
        dat = pd.read_csv(savepath, index_col="ENTREZ_GENE_ID")
        return "dummy", dat

    if (
        not filename or filename == "None"
    ):  # not using this data type, use empty dummy data matrix
        return load_dummy_dict()

    inquiry_full_path = os.path.join(
        configs.root_dir, "data", "config_sheets", filename
    )
    if not os.path.isfile(
        inquiry_full_path
    ):  # check that config file exist (isn't needed to load, but helps user)
        print(f"Error: Config file not found at {inquiry_full_path}")
        sys.exit()

    if lib_type == "total":  # if using total RNA-seq library prep
        filename = f"rnaseq_total_{context_name}.csv"
    elif lib_type == "mrna":  # if using mRNA-seq library prep
        filename = f"rnaseq_mrna_{context_name}.csv"
    elif lib_type == "scrna":  # if using single-cell RNA-seq
        filename = f"rnaseq_scrna_{context_name}.csv"
    else:
        print(
            f"Unsupported RNA-seq library type: {lib_type}. Must be one of 'total', 'mrna', 'sc'."
        )
        sys.exit()

    fullsavepath = os.path.join(
        configs.root_dir, "data", "results", context_name, lib_type, filename
    )

    if os.path.isfile(fullsavepath):
        data = pd.read_csv(fullsavepath, index_col="ENTREZ_GENE_ID")
        print(f"Read from {fullsavepath}")
        return context_name, data

    else:
        print(
            f"{lib_type} gene expression file for {context_name} was not found at {fullsavepath}. This may be "
            f"intentional. Contexts where {lib_type} data can be found in /work/data/results/{context_name}/ will "
            "still be used if found for other contexts."
        )
        return load_dummy_dict()


def handle_context_batch(
    config_filename,
    replicate_ratio,
    batch_ratio,
    replicate_ratio_high,
    batch_ratio_high,
    technique,
    quantile,
    min_count,
    min_zfpkm,
    prep,
):
    """
    Handle iteration through each context type and create rnaseq expression file by calling rnaseq.R
    """

    rnaseq_config_filepath = os.path.join(
        configs.root_dir, "data", "config_sheets", config_filename
    )
    xl = pd.ExcelFile(rnaseq_config_filepath)
    sheet_names = xl.sheet_names

    print(f"Reading config file: {rnaseq_config_filepath}")

    for context_name in sheet_names:
        print(f"\nStarting '{context_name}'")
        rnaseq_output_file = f"rnaseq_{prep}_{context_name}.csv"
        rnaseq_output_filepath = os.path.join(
            configs.data_dir, "results", context_name, prep, rnaseq_output_file
        )

        rnaseq_input_file = f"gene_counts_matrix_{prep}_{context_name}.csv"
        rnaseq_input_filepath = os.path.join(
            configs.data_dir, "data_matrices", context_name, rnaseq_input_file
        )

        if not os.path.exists(rnaseq_input_filepath):
            print(
                f"Gene counts matrix not found at {rnaseq_input_filepath}, skipping..."
            )
            continue

        gene_info_filepath = os.path.join(configs.data_dir, "gene_info.csv")
        os.makedirs(os.path.dirname(rnaseq_output_filepath), exist_ok=True)

        print(f"Gene info:\t\t{gene_info_filepath}")
        print(f"Count matrix:\t\t{rnaseq_input_filepath}")

        rpy2_api.Rpy2(
            r_file_path=r_file_path,
            counts_matrix_file=rnaseq_input_filepath,
            config_file=rnaseq_config_filepath,
            out_file=rnaseq_output_filepath,
            info_file=gene_info_filepath,
            context_name=context_name,
            prep=prep,
            replicate_ratio=replicate_ratio,
            batch_ratio=batch_ratio,
            replicate_ratio_high=replicate_ratio_high,
            batch_ratio_high=batch_ratio_high,
            technique=technique,
            quantile=quantile,
            min_count=min_count,
            min_zfpkm=min_zfpkm,
        ).call_function("save_rnaseq_tests")

        print(f"Results saved at:\t{rnaseq_output_filepath}")


def main(argv):
    """
    Generate a list of active and high-confidence genes from a counts matrix using a user defined
    at normalization-technique at /work/data/results/<context name>/rnaseq_<context_name>.csv
    Currently, can filter raw RNA-seq counts using three normalization techniques. Which are defined in rnaseq.R
    TPM Quantile, where each replicate is normalized with Transcripts-per-million and an upper quantile is taken to
    create a boolean list of active genes for the replicate. Replicates are compared for consensus within the
    study/batch number according to user-defined ratios and then study/batch numbers are checked for consensus
    according to different user defined ratios.   **CITATION NEEDED** **Recomended if user wants more control over the
    size of the model, like a smaller model that allows for only the most expressed reactions, or a larger more
    encompassing one that contains less essential reactions.
    zFPKM method outlined in: https://pubmed.ncbi.nlm.nih.gov/24215113/ can be used. Counts will be normalized using
    zFPKM and genes > -3 will be considered expressed per thier recommendation. Expressed genes will be checked for
    consensus at the replicate and study/batch levels the same as TPM Quantile. **Recommended if user wants to give
    least input over gene essentially determination and use the most standardized method of active gene determination.
    flat cutoff of CPM (counts per million) normalized values, check for consensus the same as other methods.
    """

    parser = argparse.ArgumentParser(
        prog="rnaseq_gen.py",
        description="Generate a list of active and high-confidence genes from a counts matrix using a user defined "
        "at normalization-technique at /work/data/results/<context name>/rnaseq_<context_name>.csv: "
        "https://github.com/HelikarLab/FastqToGeneCounts",
        epilog="For additional help, please post questions/issues in the MADRID GitHub repo at "
        "https://github.com/HelikarLab/MADRID or email babessell@gmail.com",
    )
<<<<<<< HEAD

    filtering_technique_arg["required"] = False
    filtering_technique_arg["default"] = "quantile-tpm"
    filtering_technique_arg["choices"] = ["quantile-tpm", "zfpkm", "flat-cpm"]
    quantile_arg["default"] = 0.25

    parser.add_argument(**batch_ratio_arg)
    parser.add_argument(**config_file_arg)
    parser.add_argument(**filtering_technique_arg)
    parser.add_argument(**high_batch_ratio_arg)
    parser.add_argument(**high_replicate_ratio_arg)
    parser.add_argument(**library_prep_arg)
    parser.add_argument(**min_count_arg)
    parser.add_argument(**min_zfpkm_arg)
    parser.add_argument(**quantile_arg)
    parser.add_argument(**replicate_ratio_arg)
=======
    parser.add_argument(
        "-c",
        "--config-file",
        type=str,
        required=True,
        dest="config_filename",
        help="Name of config .xlsx file in the /main/data/config_files/. Can be generated using "
             "rnaseq_preprocess.py or manually created and imported into the Juypterlab",
    )
    parser.add_argument(
        "-r",
        "--replicate-ratio",
        type=float,
        required=False,
        default=0.5,
        dest="replicate_ratio",
        help="Ratio of replicates required for a gene to be active within that study/batch group "
             "Example: 0.7 means that for a gene to be active, at least 70% of replicates in a group "
             "must pass the cutoff after normalization",
    )
    parser.add_argument(
        "-g",
        "--batch-ratio",
        type=float,
        required=False,
        default=0.5,
        dest="batch_ratio",
        help="Ratio of groups (studies or batches) required for a gene to be active "
             "Example: 0.7 means that for a gene to be active, at least 70% of groups in a study must  "
             "have passed the replicate ratio test",
    )
    parser.add_argument(
        "-rh",
        "--high-replicate-ratio",
        type=float,
        required=False,
        default=1.0,
        dest="replicate_ratio_high",
        help="Ratio of replicates required for a gene to be considered high-confidence. "
             "High-confidence genes ignore consensus with other data-sources like proteomics or "
             "microarray. Example: 0.9 means that for a gene to be high-confidence, at least 90% of "
             "replicates in a group must pass the cutoff after normalization",
    )
    parser.add_argument(
        "-gh",
        "--high-batch-ratio",
        type=float,
        required=False,
        default=1.0,
        dest="batch_ratio_high",
        help="Ratio of groups (studies/batches) required for a gene to be considered high-confidence "
             "within that group. HHigh-confidence genes ignore consensus with other data-sources like "
             "proteomics or microarray. Example: 0.9 means that for a gene to be high-confidence, at "
             "least 90% of groups in a study must have passed the replicate ratio test",
    )
    parser.add_argument(
        "-t",
        "--filt-technique",
        type=str,
        required=False,
        default="quantile-tpm",
        dest="technique",
        help="Technique to normalize and filter counts with. Either 'zfpkm', 'quantile-tpm' or "
             "'flat-cpm'. More info about each method is discussed in pipeline.ipynb.",
    )
    parser.add_argument(
        "-q",
        "--quantile",
        type=int,
        required=False,
        default=25,
        dest="quantile",
        help="Cutoff used for quantile-tpm normalization and filtration technique. Example: 25 means "
             "that genes with TPM > 75% percentile wik=ll be considered active for that replicate.",
    )
    parser.add_argument(
        "-m",
        "--min-count",
        required=False,
        default="default",
        dest="min_count",
        help="Cutoff used for cpm. Minimum number of counts to be considered expressed, alternatively "
             "use 'default' to use method outlined in CITATION NEEDED",
    )
    parser.add_argument(
        "-z",
        "--min-zfpkm",
        required=False,
        default="default",
        dest="min_zfpkm",
        help="Cutoff used for zfpkm. Minimum zfpkm to be considered expressed, according to the paper, "
             "CITATION NEEDED, should be between -3 and -2.",
    )
    parser.add_argument(
        "-p",
        "--library-prep",
        required=False,
        default="",
        dest="prep",
        help="Library preparation used, will separate samples into groups to only compare similarly "
             "prepared libraries. For example, mRNA, total-rna, scRNA, etc",
    )
    
>>>>>>> b3edc3c6
    args = parser.parse_args(argv)

    config_filename = args.config_filename
    replicate_ratio = args.replicate_ratio
    batch_ratio = args.batch_ratio
    replicate_ratio_high = args.replicate_ratio_high
    batch_ratio_high = args.batch_ratio_high
    technique = args.technique
    quantile = args.quantile
    min_count = args.min_count
    prep = args.prep
    min_zfpkm = args.min_zfpkm

    if re.search("tpm", technique.lower()) or re.search("quantile", technique.lower()):
        technique = "quantile"
    elif re.search("cpm", technique.lower()):
        technique = "cpm"
    elif re.search("zfpkm", technique.lower()):
        technique = "zfpkm"
    else:
        print(
            "Normalization-filtration technique not recognized. Must be 'tpm-quantile', 'cpm', or 'zfpkm'."
        )
        sys.exit()

    if int(quantile) > 100 or int(quantile) < 1:
        print("Quantile must be between 1 - 100")

    prep = prep.replace(" ", "")

    handle_context_batch(
        config_filename,
        replicate_ratio,
        batch_ratio,
        replicate_ratio_high,
        batch_ratio_high,
        technique,
        quantile,
        min_count,
        min_zfpkm,
        prep,
    )
    print("\nDone!")


if __name__ == "__main__":
    main(sys.argv[1:])<|MERGE_RESOLUTION|>--- conflicted
+++ resolved
@@ -187,7 +187,6 @@
         epilog="For additional help, please post questions/issues in the MADRID GitHub repo at "
         "https://github.com/HelikarLab/MADRID or email babessell@gmail.com",
     )
-<<<<<<< HEAD
 
     filtering_technique_arg["required"] = False
     filtering_technique_arg["default"] = "quantile-tpm"
@@ -204,111 +203,6 @@
     parser.add_argument(**min_zfpkm_arg)
     parser.add_argument(**quantile_arg)
     parser.add_argument(**replicate_ratio_arg)
-=======
-    parser.add_argument(
-        "-c",
-        "--config-file",
-        type=str,
-        required=True,
-        dest="config_filename",
-        help="Name of config .xlsx file in the /main/data/config_files/. Can be generated using "
-             "rnaseq_preprocess.py or manually created and imported into the Juypterlab",
-    )
-    parser.add_argument(
-        "-r",
-        "--replicate-ratio",
-        type=float,
-        required=False,
-        default=0.5,
-        dest="replicate_ratio",
-        help="Ratio of replicates required for a gene to be active within that study/batch group "
-             "Example: 0.7 means that for a gene to be active, at least 70% of replicates in a group "
-             "must pass the cutoff after normalization",
-    )
-    parser.add_argument(
-        "-g",
-        "--batch-ratio",
-        type=float,
-        required=False,
-        default=0.5,
-        dest="batch_ratio",
-        help="Ratio of groups (studies or batches) required for a gene to be active "
-             "Example: 0.7 means that for a gene to be active, at least 70% of groups in a study must  "
-             "have passed the replicate ratio test",
-    )
-    parser.add_argument(
-        "-rh",
-        "--high-replicate-ratio",
-        type=float,
-        required=False,
-        default=1.0,
-        dest="replicate_ratio_high",
-        help="Ratio of replicates required for a gene to be considered high-confidence. "
-             "High-confidence genes ignore consensus with other data-sources like proteomics or "
-             "microarray. Example: 0.9 means that for a gene to be high-confidence, at least 90% of "
-             "replicates in a group must pass the cutoff after normalization",
-    )
-    parser.add_argument(
-        "-gh",
-        "--high-batch-ratio",
-        type=float,
-        required=False,
-        default=1.0,
-        dest="batch_ratio_high",
-        help="Ratio of groups (studies/batches) required for a gene to be considered high-confidence "
-             "within that group. HHigh-confidence genes ignore consensus with other data-sources like "
-             "proteomics or microarray. Example: 0.9 means that for a gene to be high-confidence, at "
-             "least 90% of groups in a study must have passed the replicate ratio test",
-    )
-    parser.add_argument(
-        "-t",
-        "--filt-technique",
-        type=str,
-        required=False,
-        default="quantile-tpm",
-        dest="technique",
-        help="Technique to normalize and filter counts with. Either 'zfpkm', 'quantile-tpm' or "
-             "'flat-cpm'. More info about each method is discussed in pipeline.ipynb.",
-    )
-    parser.add_argument(
-        "-q",
-        "--quantile",
-        type=int,
-        required=False,
-        default=25,
-        dest="quantile",
-        help="Cutoff used for quantile-tpm normalization and filtration technique. Example: 25 means "
-             "that genes with TPM > 75% percentile wik=ll be considered active for that replicate.",
-    )
-    parser.add_argument(
-        "-m",
-        "--min-count",
-        required=False,
-        default="default",
-        dest="min_count",
-        help="Cutoff used for cpm. Minimum number of counts to be considered expressed, alternatively "
-             "use 'default' to use method outlined in CITATION NEEDED",
-    )
-    parser.add_argument(
-        "-z",
-        "--min-zfpkm",
-        required=False,
-        default="default",
-        dest="min_zfpkm",
-        help="Cutoff used for zfpkm. Minimum zfpkm to be considered expressed, according to the paper, "
-             "CITATION NEEDED, should be between -3 and -2.",
-    )
-    parser.add_argument(
-        "-p",
-        "--library-prep",
-        required=False,
-        default="",
-        dest="prep",
-        help="Library preparation used, will separate samples into groups to only compare similarly "
-             "prepared libraries. For example, mRNA, total-rna, scRNA, etc",
-    )
-    
->>>>>>> b3edc3c6
     args = parser.parse_args(argv)
 
     config_filename = args.config_filename
