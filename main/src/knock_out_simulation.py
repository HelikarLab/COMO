--- conflicted
+++ resolved
@@ -10,14 +10,8 @@
 import multiprocessing.pool
 import multiprocessing as mp
 
-<<<<<<< HEAD
 from project import configs
 from multi_bioservices import db2db, InputDatabase, OutputDatabase
-=======
-import project
-from como_utilities import suppress_stdout
-from async_bioservices import db2db, InputDatabase, OutputDatabase
->>>>>>> b12ffe4f
 
 configs = project.Configs()
 
