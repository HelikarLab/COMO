--- conflicted
+++ resolved
@@ -3,7 +3,6 @@
 
 os.environ["SQLALCHEMY_SILENCE_UBER_WARNING"] = "1"
 
-<<<<<<< HEAD
 import argparse
 import os
 import sys
@@ -16,21 +15,8 @@
 from sqlalchemy import Column, Float, Integer, String, create_engine
 from sqlalchemy.ext.declarative import declarative_base
 from sqlalchemy.orm import load_only, sessionmaker
-=======
-import sys
-import asyncio
-import argparse
-from sqlalchemy import Column, Integer, String, Float
-from sqlalchemy.ext.declarative import declarative_base
-from sqlalchemy.orm import sessionmaker, load_only
-from sqlalchemy import create_engine
-
-import project
-from GSEpipelineFast import *
-from como_utilities import is_float
 
 configs = project.Configs()
->>>>>>> b12ffe4f
 
 # create declarative_base instance
 Base = declarative_base()
@@ -163,13 +149,8 @@
         if lookupMicroarrayDB(gseXXX):
             print("{} already in database, skip over.".format(gseXXX.gsename))
             continue
-<<<<<<< HEAD
         updateMicroarrayDB(gseXXX)
 
-=======
-        await updateMicroarrayDB(gseXXX)
-    
->>>>>>> b12ffe4f
     df_results = fetchLogicalTable(gsm_ids)
     df_output = mergeLogicalTable(df_results)
 
@@ -408,13 +389,8 @@
     args = parser.parse_args()
     inputfile = args.config_file
     expression_proportion = args.expression_proportion
-<<<<<<< HEAD
     top_proportion = args.top_proportion
 
-=======
-    top_proportion = float(args.top_proportion)
-    
->>>>>>> b12ffe4f
     print("Input file is ", inputfile)
     print("Expression Proportion for Gene Expression is ", expression_proportion)
     print("Top proportion for high-confidence genes is ", top_proportion)
@@ -426,15 +402,10 @@
 
     for context_name in sheet_names:
         inqueries[context_name].fillna(method="ffill", inplace=True)
-<<<<<<< HEAD
         df = inqueries[context_name].loc[
             :, ["GSE ID", "Samples", "GPL ID", "Instrument"]
         ]
         df_output = queryTest(df, expression_proportion, top_proportion)
-=======
-        df = inqueries[context_name].loc[:, ["GSE ID", "Samples", "GPL ID", "Instrument"]]
-        df_output = await queryTest(df, expression_proportion, top_proportion)
->>>>>>> b12ffe4f
         filename = "Microarray_{}.csv".format(context_name)
         fullsavepath = os.path.join(
             configs.root_dir, "data", "results", context_name, filename
