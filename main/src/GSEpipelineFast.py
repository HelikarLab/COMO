--- conflicted
+++ resolved
@@ -2,12 +2,6 @@
 import tarfile
 import urllib.request
 
-<<<<<<< HEAD
-import instruments
-import numpy as np
-import pandas as pd
-import rpy2.robjects as ro
-=======
 import numpy as np
 import pandas as pd
 import rpy2.robjects as ro
@@ -15,7 +9,6 @@
 from rpy2.robjects import pandas2ri
 
 import instruments
->>>>>>> 2fb09b3c
 from GSEpipeline import load_gse_soft
 from instruments import AffyIO
 
@@ -26,11 +19,6 @@
 
 # gse = load_gse_soft(gsename)
 
-<<<<<<< HEAD
-from multi_bioservices.biodbnet import InputDatabase, OutputDatabase, db2db
-
-=======
->>>>>>> 2fb09b3c
 
 def download_gsm_id_maps(datadir, gse, gpls: list[str] = None, vendor="affy"):
     """
@@ -45,13 +33,10 @@
     # From: https://florimond.dev/en/posts/2018/08/python-mutable-defaults-are-the-source-of-all-evil/
     if gpls is None:
         gpls: list[str] = ["GPL96", "GPL97", "GPL8300"]
-<<<<<<< HEAD
-
-=======
+
     
     biodbnet = BioDBNet()
     
->>>>>>> 2fb09b3c
     for gpl in gpls:
         table = gse.gpls[gpl].table.copy()
         if vendor.lower() == "affy":
@@ -61,38 +46,31 @@
             input_values = table.loc[
                 table["CONTROL_TYPE"] == "FALSE", "SPOT_ID"
             ].tolist()
-<<<<<<< HEAD
 
             temp = db2db(
+            
+            temp = biodbnet.db2db(
                 input_values=input_values,
                 input_db=InputDatabase.AGILENT_ID,
                 output_db=[OutputDatabase.GENE_ID, OutputDatabase.ENSEMBL_GENE_ID],
-=======
-            
-            temp = biodbnet.db2db(
-                input_values=input_values,
                 input_db=Input.AGILENT_ID,
                 output_db=[
                     Output.GENE_ID,
                     Output.ENSEMBL_GENE_ID
                 ],
->>>>>>> 2fb09b3c
             )
 
             temp.drop(columns=["Ensembl Gene ID"], inplace=True)
             temp.reset_index(inplace=True)
             temp.rename(
                 columns={
-<<<<<<< HEAD
                     InputDatabase.AGILENT_ID.value: "ID",
                     OutputDatabase.GENE_ID.value: "ENTREZ_GENE_ID",
                 },
                 inplace=True,
-=======
                     Input.AGILENT_ID.value: "ID",
                     Output.GENE_ID.value: "ENTREZ_GENE_ID"
                 }, inplace=True
->>>>>>> 2fb09b3c
             )
             temp.replace(to_replace="-", value=np.nan, inplace=True)
 
@@ -249,18 +227,15 @@
                     outputdf = outputdf.readaffydir(platformdir)
                     outputdf = ro.conversion.rpy2py(outputdf)
                 elif vendor.lower() == "agilent":
-<<<<<<< HEAD
                     outputdf = instruments.readagilent(
                         platformdir, list(self.gsm_platform.keys())
                     )
 
                     gsm_maps[key] = db2db(
-=======
                     
                     outputdf = instruments.readagilent(platformdir, list(self.gsm_platform.keys()))
                     
                     gsm_maps[key] = biodbnet.db2db(
->>>>>>> 2fb09b3c
                         input_values=list(map(str, list(outputdf["ProbeName"]))),
                         input_db=Input.AGILENT_ID,
                         output_db=[Output.GENE_ID],
