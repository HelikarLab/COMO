--- conflicted
+++ resolved
@@ -10,18 +10,11 @@
 import project
 import rpy2_api
 import como_utilities
-<<<<<<< HEAD
 from project import configs
 from multi_bioservices import db2db, InputDatabase, OutputDatabase, TaxonID
 
+configs = project.Configs()
 r_file_path: Path = Path(configs.root_dir, "src", "rscripts", "generate_counts_matrix.R")
-=======
-from async_bioservices import db2db, InputDatabase, OutputDatabase, TaxonID
-
-configs = project.Configs()
-
-r_file_path: Path = Path(configs.rootdir, "src", "rscripts", "generate_counts_matrix.R")
->>>>>>> b12ffe4f
 
 
 def create_counts_matrix(context_name):
@@ -332,11 +325,7 @@
     
     else:
         matrix_files: list[str] = como_utilities.stringlist_to_list(matrix_path_prov)
-<<<<<<< HEAD
         create_gene_info_file(matrix_files, form, taxon_id)
-=======
-        await create_gene_info_file(matrix_files, form, taxon_id)
->>>>>>> b12ffe4f
 
 
 def parse_args(argv):
