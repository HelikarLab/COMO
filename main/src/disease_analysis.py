--- conflicted
+++ resolved
@@ -5,7 +5,6 @@
 import sys
 from pathlib import Path
 
-<<<<<<< HEAD
 import GSEpipelineFast
 import pandas as pd
 import rpy2.robjects as ro
@@ -14,17 +13,6 @@
 from project import Configs
 from rpy2.robjects import pandas2ri
 from rpy2.robjects.packages import importr
-=======
-import pandas as pd
-import rpy2.robjects as ro
-from fast_bioservices import BioDBNet, Input, Output
-from rpy2.robjects import pandas2ri
-from rpy2.robjects.packages import importr
-
-import GSEpipelineFast
-import rpy2_api
-from project import Configs
->>>>>>> 5bed2dfc
 
 configs = Configs()
 
@@ -190,7 +178,6 @@
         if inst_name == "affy":
             input_db: Input = Input.AFFY_ID
         elif inst_name == "agilent":
-<<<<<<< HEAD
             input_db: InputDatabase = InputDatabase.AGILENT_ID
 
         bdnet = db2db(
@@ -203,16 +190,6 @@
             ],
             taxon_id=taxon_id,
             cache=False,
-=======
-            input_db: Input = Input.AGILENT_ID
-        
-        biodbnet = BioDBNet()
-        bdnet = biodbnet.db2db(
-            input_values=list(map(str, diff_exp_df["Affy ID"].tolist())),
-            input_db=input_db,
-            output_db=[Output.ENSEMBL_GENE_ID, Output.GENE_ID, Output.GENE_SYMBOL],
-            taxon=taxon_id,
->>>>>>> 5bed2dfc
         )
 
         diff_exp_df["Entrez"] = bdnet["Gene ID"].tolist()
@@ -258,7 +235,6 @@
     )
     diff_exp_df = ro.conversion.rpy2py(diff_exp_df)
     gse_id = "rnaseq"
-<<<<<<< HEAD
 
     bdnet = db2db(
         input_values=list(map(str, diff_exp_df["Ensembl"].tolist())),
@@ -270,15 +246,6 @@
         ],
         taxon_id=taxon_id,
         cache=False,
-=======
-    
-    biodbnet = BioDBNet()
-    bdnet = biodbnet.db2db(
-        input_values=list(map(str, diff_exp_df["Ensembl"].tolist())),
-        input_db=Input.ENSEMBL_GENE_ID,
-        output_db=[Output.GENE_ID, Output.AFFY_ID, Output.GENE_SYMBOL],
-        taxon=taxon_id,
->>>>>>> 5bed2dfc
     )
 
     diff_exp_df["Affy"] = bdnet["Affy ID"].tolist()
