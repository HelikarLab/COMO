--- conflicted
+++ resolved
@@ -9,12 +9,8 @@
 import pandas as pd
 import rpy2.robjects as ro
 import rpy2_api
-<<<<<<< HEAD
 from arguments import config_file_arg, context_names_arg, data_source_arg, taxon_id_arg
 from multi_bioservices import InputDatabase, OutputDatabase, db2db
-=======
-from multi_bioservices.biodbnet import InputDatabase, OutputDatabase, db2db
->>>>>>> b3edc3c6
 from project import Configs
 from rpy2.robjects import pandas2ri
 from rpy2.robjects.packages import importr
@@ -187,11 +183,7 @@
 
         bdnet = db2db(
             input_values=list(map(str, diff_exp_df["Affy ID"].tolist())),
-<<<<<<< HEAD
             input_db=input_db,
-=======
-            input_db=input_db,  # type: ignore
->>>>>>> b3edc3c6
             output_db=[
                 OutputDatabase.ENSEMBL_GENE_ID,
                 OutputDatabase.GENE_ID,
@@ -362,47 +354,11 @@
         "absolute fold-change greater than the threshold specified, default is 2",
         epilog="For additional help, please post questions/issues in the MADRID GitHub repo at: "
         "https://github.com/HelikarLab/MADRID or email babessell@gmail.com",
-<<<<<<< HEAD
     )
     parser.add_argument(**config_file_arg)
     parser.add_argument(**context_names_arg)
     parser.add_argument(**data_source_arg)
     parser.add_argument(**taxon_id_arg)
-=======
-    )
-    parser.add_argument(
-        "-c",
-        "--config-file",
-        type=str,
-        required=True,
-        dest="config_file",
-        help="The path to the configuration file",
-    )
-    parser.add_argument(
-        "-t",
-        "--context-name",
-        type=str,
-        required=True,
-        dest="context_name",
-        help="The type of context being used",
-    )
-    parser.add_argument(
-        "-s",
-        "--data-source",
-        type=str,
-        required=True,
-        dest="data_source",
-        help="Source of data being used, either rnaseq or microarray",
-    )
-    parser.add_argument(
-        "-i",
-        "--taxon-id",
-        required=False,
-        default=9606,
-        dest="taxon_id",
-        help="BioDbNet taxon ID number, also accepts 'human', or 'mouse'",
-    )
->>>>>>> b3edc3c6
 
     args = parser.parse_args()
     context_name = args.context_name
