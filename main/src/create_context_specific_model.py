--- conflicted
+++ resolved
@@ -11,7 +11,6 @@
 import cobra
 import numpy as np
 import pandas as pd
-<<<<<<< HEAD
 from arguments import (
     active_genes_filepath_arg,
     boundary_reactions_filepath_arg,
@@ -31,21 +30,10 @@
 from cobra.flux_analysis import pfba
 from como_utilities import Compartments, split_gene_expression_data, stringlist_to_list
 from project import Configs
-=======
-from cobamp.wrappers import COBRAModelObjectReader
-from cobra import Model
-from cobra.flux_analysis import pfba
->>>>>>> b3edc3c6
 from troppo.methods.reconstruction.fastcore import FASTcore, FastcoreProperties
 from troppo.methods.reconstruction.gimme import GIMME, GIMMEProperties
 from troppo.methods.reconstruction.imat import IMAT, IMATProperties
 from troppo.methods.reconstruction.tINIT import tINIT, tINITProperties
-<<<<<<< HEAD
-=======
-
-from como_utilities import Compartments, split_gene_expression_data, stringlist_to_list
-from project import Configs
->>>>>>> b3edc3c6
 
 sys.setrecursionlimit(1500)  # for re.search
 
@@ -664,7 +652,6 @@
 
         # convert all columns to lowercase
         df.columns = [column.lower() for column in df.columns]
-<<<<<<< HEAD
 
         # Make sure the columns are named correctly. They should be "Reaction", "Abbreviation", "Compartment", "Minimum Reaction Rate", and "Maximum Reaction Rate"
         for column in df.columns:
@@ -685,20 +672,6 @@
         boundary_rxns_lower = df["minimum reaction rate"].tolist()
         boundary_rxns_upper = df["maximum reaction rate"].tolist()
 
-=======
-        
-        for column in df.columns:
-            if column not in ["reaction id", "boundary", "compartment", "lower bound", "upper bound"]:
-                raise ValueError(
-                    f"Boundary reactions file must have columns named 'Reaction ID', 'Boundary', 'Compartment', 'Lower Bound', and 'Upper Bound'. Found: {column}")
-        
-        reaction_type: list[str] = df["boundary"].tolist()
-        reaction_abbreviation: list[str] = df["reaction id"].tolist()
-        reaction_compartment: list[str] = df["compartment"].tolist()
-        boundary_rxns_lower = df["lower bound"].tolist()
-        boundary_rxns_upper = df["upper bound"].tolist()
-        
->>>>>>> b3edc3c6
         reaction_formula: list[str] = []
         for i in range(len(reaction_type)):
             current_type: str = reaction_type[i]
@@ -740,15 +713,9 @@
                     + "included in the context specific model, regardless of omics expression"
                 )
                 sys.exit()
-<<<<<<< HEAD
 
             exclude_rxns = df["Abbreviation"].tolist()
 
-=======
-            
-            exclude_rxns = df["Reaction ID"].tolist()
-        
->>>>>>> b3edc3c6
         except FileNotFoundError:
             print(
                 "--exclude-reactions-file must be a path to a csv or xlsx file with one column."
@@ -787,15 +754,9 @@
                     + "included in the context specific model, regardless of omics expression"
                 )
                 sys.exit()
-<<<<<<< HEAD
 
             force_rxns = df["Abbreviation"].tolist()
 
-=======
-            
-            force_rxns = df["Reaction ID"].tolist()
-        
->>>>>>> b3edc3c6
         except FileNotFoundError:
             print(
                 "--force-reactions-file must be a path to a csv or xlsx file with one column."
