#!/usr/bin/python3

import argparse
import json
import os
import re
import sys
from collections import Counter
from pathlib import Path
<<<<<<< HEAD
=======

import pandas as pd
from fast_bioservices import BioDBNet, Input, Output
>>>>>>> b3edc3c6

import microarray_gen
import pandas as pd
import proteomics_gen
import rnaseq_gen
import rpy2_api
<<<<<<< HEAD
from arguments import (
    custom_requirement_file_arg,
    expression_requirement_arg,
    keep_gene_score_arg,
    merge_distribution_arg,
    microarray_config_filename_arg,
    mrnaseq_filename_arg,
    mrnaseq_weight_arg,
    no_high_confidence_genes_arg,
    no_na_adjustment_arg,
    proteomics_config_filename_arg,
    proteomics_weight_arg,
    requirement_adjustment_arg,
    scrnaseq_filename_arg,
    scrnaseq_weight_arg,
    total_rnaseq_filename_arg,
    total_rnaseq_weight_arg,
)
from como_utilities import split_gene_expression_data
from multi_bioservices import InputDatabase, OutputDatabase, db2db
=======
from como_utilities import split_gene_expression_data
>>>>>>> b3edc3c6
from project import Configs

configs = Configs()

# enable r to py conversion
# pandas2ri.activate()

# import R libraries
# ggplot2 = importr("ggplot2")
# tidyverse = importr("tidyverse")

# read and translate R functions
# f = open(os.path.join(configs.rootdir, "src", "rscripts", "combine_distributions.R"), "r")
# string = f.read()
# f.close()
# combine_dist_io = SignatureTranslatedAnonymousPackage(string, "combine_dist_io")
r_file_path = Path(configs.root_dir, "src", "rscripts", "combine_distributions.R")


class _MergedHeaderNames:
    PROTEOMICS = "prote"
    MICROARRAY = "trans"
    TRNASEQ = "trnaseq"
    MRNASEQ = "mrnaseq"
    SCRNASEQ = "scrnaseq"


class _ExpressedHeaderNames:
    PROTEOMICS = f"{_MergedHeaderNames.PROTEOMICS}_exp"
    MICROARRAY = f"{_MergedHeaderNames.MICROARRAY}_exp"
    TRNASEQ = f"{_MergedHeaderNames.TRNASEQ}_exp"
    MRNASEQ = f"{_MergedHeaderNames.MRNASEQ}_exp"
    SCRNASEQ = f"{_MergedHeaderNames.SCRNASEQ}_exp"


class _HighExpressionHeaderNames:
    PROTEOMICS = f"{_MergedHeaderNames.PROTEOMICS}_high"
    MICROARRAY = f"{_MergedHeaderNames.MICROARRAY}_high"
    TRNASEQ = f"{_MergedHeaderNames.TRNASEQ}_high"
    MRNASEQ = f"{_MergedHeaderNames.MRNASEQ}_high"
    SCRNASEQ = f"{_MergedHeaderNames.SCRNASEQ}_high"


def get_transcriptmoic_details(merged_df: pd.DataFrame) -> pd.DataFrame:
    """
    This function will get the following details of transcriptomic data:
    - Gene Symbol
    - Gene Name
    - ENTREZ_GENE_ID

    The resulting dataframe will have its columns created in the order listed above
    It will return a pandas dataframe with this information

    :param merged_df: A dataframe containing all the transcriptomic and proteomic data after determining which genes are active
    :return: A dataframe with the above-listed columns
    """
    # import numpy as np
    # merged_df["prote_exp"] = np.random.choice([0, 1], size=len(merged_df))
    # merged_df["prote_high"] = pd.NA
    # for row in merged_df.itertuples():
    #     if row.prote_exp == 1:
    #         merged_df.at[row.Index, "TotalExpressed"] += 1

    # merged_df["TotalExpressed"] += 1 if merged_df["prote_exp"] == 1 else 0

    # If _ExpressedHeaderNames.PROTEOMICS.value is in the dataframe, lower the required expression by 1
    # We are only trying to get details for transcriptomic data
    if _ExpressedHeaderNames.PROTEOMICS in merged_df.columns:
        # Get the number of sources required for a gene to be marked "expressed"
        required_expression = merged_df["Required"].iloc[0]

        # Subtract 1 from merged_df["TotalExpressed"] if the current value is greater than or equal to 1
        # This is done to take into account the removal of proteomic expression
        merged_df["TotalExpressed"] = merged_df["TotalExpressed"].apply(
            lambda x: x - 1 if x >= 1 else x
        )

        # Subtract required_expression by 1 if it is greater than 1
        if required_expression > 1:
            required_expression -= 1

        # Create a new dataframe without [_ExpressedHeaderNames.PROTEOMICS.value, _HighExpressionHeaderNames.PROTEOMICS.value] columns
        transcriptomic_df: pd.DataFrame = merged_df.drop(
            columns=[
                _ExpressedHeaderNames.PROTEOMICS,
                _HighExpressionHeaderNames.PROTEOMICS,
            ],
            inplace=False,
        )

        # Must recalculate TotalExpressed because proteomic data was removed
        # If the TotalExpressed column is less than the Required column, set active to 1, otherwise set it to 0
        transcriptomic_df.loc[
            transcriptomic_df["TotalExpressed"] >= transcriptomic_df["Required"],
            "Active",
        ] = 1

    else:
        transcriptomic_df: pd.DataFrame = merged_df.copy()
<<<<<<< HEAD

    gene_details: pd.DataFrame = db2db(
=======
    
    biodbnet = BioDBNet()
    gene_details: pd.DataFrame = biodbnet.db2db(
>>>>>>> b3edc3c6
        input_values=transcriptomic_df.index.astype(str).values.tolist(),
        input_db=Input.GENE_ID,
        output_db=[
<<<<<<< HEAD
            OutputDatabase.GENE_SYMBOL,
            OutputDatabase.ENSEMBL_GENE_INFO,
            OutputDatabase.GENE_INFO,
        ],
=======
            Output.GENE_SYMBOL,
            Output.ENSEMBL_GENE_INFO,
            Output.GENE_INFO,
        ]
>>>>>>> b3edc3c6
    )
    gene_details["entrez_gene_id"] = gene_details.index
    gene_details.reset_index(drop=True, inplace=True)

    # Apply regex to search for "[Description: XXXXXX]" and retrieve the XXXXXX
    # It excludes the square brackets and "Description: ", and only returns the description
    # descriptions: list[str] = [
    gene_details["description"] = [
        i.group(1) if isinstance(i, re.Match) else "No Description Available"
        for i in gene_details["Ensembl Gene Info"].apply(
            lambda x: re.search("\[Description: (.*)\]", x)
        )
    ]

    gene_details["gene_info_type"] = [
        i.group(1) if isinstance(i, re.Match) else "None"
        for i in gene_details["Gene Info"].apply(
            lambda x: re.search("\[Gene Type: (.*)\]", x)
        )
    ]
    gene_details["ensembl_info_type"] = [
        i.group(1) if isinstance(i, re.Match) else "None"
        for i in gene_details["Ensembl Gene Info"].apply(
            lambda x: re.search("\[Gene Type: (.*)\]", x)
        )
    ]

    gene_type: list[str] = []
    row: pd.DataFrame
    for row in gene_details.itertuples():
        if row.gene_info_type != "None":
            gene_type.append(row.gene_info_type)
        elif row.ensembl_info_type != "None":
            gene_type.append(row.ensembl_info_type)
        else:
            gene_type.append("No Gene Type Available")
    gene_details["gene_type"] = gene_type

    # Drop gene_info_type and ensembl_info_type columns
    gene_details.drop(
        columns=[
            "Ensembl Gene Info",
            "Gene Info",
            "gene_info_type",
            "ensembl_info_type",
        ],
        inplace=True,
    )
    gene_details.rename(columns={"entrez_gene_id": "Entrez Gene ID"}, inplace=True)

    return gene_details


def merge_xomics(
    context_name: str,
    expression_requirement,
    microarray_file=None,
    proteomics_file=None,
    trnaseq_file=None,
    mrnaseq_file=None,
    scrnaseq_file=None,
    no_hc=False,
    no_na=False,
):
    """
    Merges microarray, rnaseq, and/or proteomics active gene logicals from outputs of their respective "_gen.py"
    scripts.

    :param microarray_file: filename of microarray config file in /main/data/config_sheets/
    :param proteomics_file: filename of proteomics config file in /main/data/config_sheets/
    :param trnaseq_file: filename of Total RNA-seq config file in /main/data/config_sheets/
    :param mrnaseq_file: filename of mRNA-seq config file in /main/data/config_sheets/
    :param scrnaseq_file: filename of single-cell RNA-seq config file in /main/data/config_sheets/
    :param no_hc: True if not adjusting for NA values (happens when gene missing from data source)
    :param no_na: filename of single-cell RNA-seq config file in /main/data/config_sheets/
    :param context_name: sheet name to use, should be context, context, cell type, etc
    :param expression_requirement: integer, minimum number of provided sources with active gene for a it to be in model
    :return: dictionary where keys are contexts, (tissue name, control type etc) and values are expression tables
    """
    print(f"Merging data for {context_name}")
    # load data for each source if it exists. IF not load an empty dummy dataset
    microarray = microarray_gen.load_microarray_tests(
        filename=microarray_file, context_name=context_name
    )
    proteomics = proteomics_gen.load_proteomics_tests(
        filename=proteomics_file, context_name=context_name
    )
    trnaseq = rnaseq_gen.load_rnaseq_tests(
        filename=trnaseq_file, context_name=context_name, lib_type="total"
    )  # total RNA-seq
    mrnaseq = rnaseq_gen.load_rnaseq_tests(
        filename=mrnaseq_file, context_name=context_name, lib_type="mrna"
    )  # mRNA-seq
    scrnaseq = rnaseq_gen.load_rnaseq_tests(
        filename=scrnaseq_file, context_name=context_name, lib_type="scrna"
    )  # Single-cell RNA-seq

    files_dict = dict()

    exp_list = []
    high_list = []

    if proteomics[0] != "dummy":
        exp_list.append(_ExpressedHeaderNames.PROTEOMICS)
        high_list.append(_HighExpressionHeaderNames.PROTEOMICS)
        prote_data = proteomics[1].loc[:, ["expressed", "high"]]
        prote_data.rename(
            columns={
                "expressed": _ExpressedHeaderNames.PROTEOMICS,
                "high": _HighExpressionHeaderNames.PROTEOMICS,
            },
            inplace=True,
        )
        merge_data = prote_data

    if microarray[0] != "dummy":
        exp_list.append(_ExpressedHeaderNames.MICROARRAY)
        high_list.append(_HighExpressionHeaderNames.MICROARRAY)
        micro_data = microarray[1].loc[:, ["expressed", "high"]]
        micro_data.rename(
            columns={
                "expressed": _ExpressedHeaderNames.MICROARRAY,
                "high": _HighExpressionHeaderNames.MICROARRAY,
            },
            inplace=True,
        )

        if "merge_data" not in locals():
            merge_data = micro_data
        else:
            merge_data = merge_data.join(micro_data, how="outer")

    if trnaseq[0] != "dummy":
        exp_list.append(_ExpressedHeaderNames.TRNASEQ)
        high_list.append(_HighExpressionHeaderNames.TRNASEQ)
        trnaseq_data = trnaseq[1].loc[:, ["expressed", "high"]]
        trnaseq_data.rename(
            columns={
                "expressed": _ExpressedHeaderNames.TRNASEQ,
                "high": _HighExpressionHeaderNames.TRNASEQ,
            },
            inplace=True,
        )
        if "merge_data" not in locals():
            merge_data = trnaseq_data
        else:
            merge_data = merge_data.join(trnaseq_data, how="outer")

    if mrnaseq[0] != "dummy":
        exp_list.append(_ExpressedHeaderNames.MRNASEQ)
        high_list.append(_HighExpressionHeaderNames.MRNASEQ)
        mrnaseq_data = mrnaseq[1].loc[:, ["expressed", "high"]]
        mrnaseq_data.rename(
            columns={
                "expressed": _ExpressedHeaderNames.MRNASEQ,
                "high": _HighExpressionHeaderNames.MRNASEQ,
            },
            inplace=True,
        )
        if "merge_data" not in locals():
            merge_data = mrnaseq_data
        else:
            merge_data = merge_data.join(mrnaseq_data, how="outer")

    if scrnaseq[0] != "dummy":
        exp_list.append(_ExpressedHeaderNames.SCRNASEQ)
        high_list.append(_HighExpressionHeaderNames.SCRNASEQ)
        scrnaseq_data = scrnaseq[1].loc[:, ["expressed", "high"]]
        scrnaseq_data.rename(
            columns={
                "expressed": _ExpressedHeaderNames.SCRNASEQ,
                "high": _HighExpressionHeaderNames.SCRNASEQ,
            },
            inplace=True,
        )
        if "merge_data" not in locals():
            merge_data = scrnaseq_data
        else:
            merge_data = merge_data.join(scrnaseq_data, how="outer")

    merge_data = microarray_gen.mergeLogicalTable(merge_data)

    num_sources = len(exp_list)
    merge_data["Active"] = 0
    merge_data["Required"] = 0

    if no_na:  # dont adjust for na values
        merge_data.loc[:, "Required"] = merge_data[exp_list].apply(
            lambda x: expression_requirement
            if (expression_requirement - (num_sources - x.count()) > 0)
            else 1,
            axis=1,
        )
    else:  # subtract one from requirement per NA
        merge_data.loc[:, "Required"] = merge_data[exp_list].apply(
            lambda x: expression_requirement - (num_sources - x.count())
            if (expression_requirement - (num_sources - x.count()) > 0)
            else 1,
            axis=1,
        )

    # count number of sources gene is active in. Set to active in final output if at least adjusted expression reqirmnt
    merge_data["TotalExpressed"] = merge_data[exp_list].sum(axis=1)
    merge_data.loc[merge_data["TotalExpressed"] >= merge_data["Required"], "Active"] = 1

    if (
        not no_hc
    ):  # set genes that are high-confidence in at least one data source to active
        merge_data.loc[merge_data[high_list].sum(axis=1) > 0, "Active"] = 1

    # merge_data = merge_data.astype(int)
    merge_data = merge_data

    filepath = os.path.join(
        configs.root_dir, "data", "results", context_name, f"merged_{context_name}.csv"
    )
    merge_data.to_csv(filepath, index_label="ENTREZ_GENE_ID")

    filepath = os.path.join(
        configs.root_dir,
        "data",
        "results",
        context_name,
        f"ActiveGenes_{context_name}_Merged.csv",
    )
    merge_data.reset_index(drop=False, inplace=True)

    split_entrez = split_gene_expression_data(merge_data)
    split_entrez.rename(
        columns={"Gene": "ENTREZ_GENE_ID", "Data": "Active"}, inplace=True
    )
    split_entrez.to_csv(filepath, index_label="ENTREZ_GENE_ID")
    files_dict[context_name] = filepath

    transcriptomic_details = get_transcriptmoic_details(merge_data)
    transcriptomic_details_directory_path = os.path.dirname(filepath)
    transcriptomic_details_filepath = os.path.join(
        transcriptomic_details_directory_path,
        f"TranscriptomicDetails_{context_name}.csv",
    )
    transcriptomic_details.to_csv(transcriptomic_details_filepath, index=False)

    print(f"{context_name}: Save to {os.path.basename(filepath)}\n")

    return files_dict


def handle_context_batch(
    microarray_file,
    trnaseq_file,
    mrnaseq_file,
    scrnaseq_file,
    proteomics_file,
    tweight,
    mweight,
    sweight,
    pweight,
    expression_requirement,
    adjust_method,
    no_hc,
    no_na,
    custom_df,
    merge_distro,
    keep_gene_score,
):
    """
    Handle merging of different data sources for each context type
    """
    sheet_names = []
    for file in [
        microarray_file,
        trnaseq_file,
        mrnaseq_file,
        scrnaseq_file,
        proteomics_file,
    ]:
        if file is not None:
            config_filepath = os.path.join(
                configs.root_dir, "data", "config_sheets", file
            )
            xl = pd.ExcelFile(config_filepath, engine="openpyxl")
            sheet_names += xl.sheet_names

    use_trna = True if trnaseq_file is not None else False
    use_mrna = True if mrnaseq_file is not None else False
    use_scrna = True if scrnaseq_file is not None else False
    use_proteins = True if proteomics_file is not None else False

    counts = Counter(sheet_names)
    sheet_names = sorted(list(set(sheet_names)))
    print(
        "The data provided for each context listed will be merged. Data BETWEEN contexts will not be merged, only WITHIN a context"
    )
    for i in sheet_names:
        # Print the sheet names in a list, like so
        # name1, name2, and name3
        print(i, end="")
        if counts[i] > 1:
            print(f" ({counts[i]}x)", end="")
        print(", ", end="")
    print("\b\b")

    dict_list = {}

    max_inputs = max(counts.values())
    min_inputs = min(counts.values())

    if merge_distro:
        print(f"Using {merge_distro} distribution for merging")
        rpy2_api.Rpy2(
            r_file_path,
            os.path.join(configs.data_dir, "results"),
            sheet_names,
            use_mrna,
            use_trna,
            use_scrna,
            use_proteins,
            keep_gene_score,
            tweight,
            mweight,
            sweight,
            pweight,
        ).call_function("combine_zscores_main")

    files_json = os.path.join(
        configs.root_dir, "data", "results", "step1_results_files.json"
    )
    for context_name in sheet_names:
        num_sources = counts[context_name]
        if adjust_method == "progressive":
            exp_req = (num_sources - min_inputs) + expression_requirement
        elif adjust_method == "regressive":
            exp_req = expression_requirement - (max_inputs - num_sources)
        elif adjust_method == "flat":
            exp_req = expression_requirement
        else:
            exp_req = int(
                custom_df.iloc[custom_df["context"] == context_name, "req"].iloc[0]
            )

        print(
            f"Expression requirement of {expression_requirement} adjusted to {exp_req} using {adjust_method} adjustment method for {context_name}."
        )

        if exp_req > num_sources:
            print(
                f"WARNING: Expression requirement for {context_name} was calculated to be greater than max number of input data sources."
                f"Will be force changed to {num_sources} to prevent output from having 0 active genes. "
                f"Consider lowering the expression requirement or changing the adjustment method."
            )
            exp_req = num_sources

        if exp_req < 1:  # never allow expression requirement to be less than one
            print(
                "WARNING: Expression requirement for {context_name} was calculated to be less than 1. "
                "Will be force changed to 1 to prevent output from having 0 active genes. "
            )
            exp_req = 1

        files_dict = merge_xomics(
            context_name,
            expression_requirement=exp_req,
            microarray_file=microarray_file,
            proteomics_file=proteomics_file,
            trnaseq_file=trnaseq_file,
            mrnaseq_file=mrnaseq_file,
            scrnaseq_file=scrnaseq_file,
            no_hc=no_hc,
            no_na=no_na,
        )

        dict_list.update(files_dict)

    with open(files_json, "w") as fp:
        json.dump(dict_list, fp)

    return


def main(argv):
    """
    Merge expression tables of multiple sources, microarray, RNA-seq, and/or proteomics into one list
    User can specify the number of sources with an active gene in order for it to be considered active in the model.
    Otherwise, it defaults to the number of sources provided. High-confidence genes from any source will be considered
    active in the model, regardless of agreement with other sources.
    """
    parser = argparse.ArgumentParser(
        prog="merge_xomics.py",
        description="Merge expression tables of multiple sources, microarray, RNA-seq, and/or proteomics into one",
        epilog="For additional help, please post questions/issues in the MADRID GitHub repo at "
        "https://github.com/HelikarLab/MADRID or email babessell@gmail.com",
    )

    custom_requirement_file_arg["required"] = True if "custom" in argv else False

    parser.add_argument(**custom_requirement_file_arg)
    parser.add_argument(**expression_requirement_arg)
    parser.add_argument(**keep_gene_score_arg)
    parser.add_argument(**merge_distribution_arg)
    parser.add_argument(**microarray_config_filename_arg)
    parser.add_argument(**mrnaseq_filename_arg)
    parser.add_argument(**mrnaseq_weight_arg)
    parser.add_argument(**no_high_confidence_genes_arg)
    parser.add_argument(**no_na_adjustment_arg)
    parser.add_argument(**proteomics_config_filename_arg)
    parser.add_argument(**proteomics_weight_arg)
    parser.add_argument(**requirement_adjustment_arg)
    parser.add_argument(**scrnaseq_filename_arg)
    parser.add_argument(**scrnaseq_weight_arg)
    parser.add_argument(**total_rnaseq_filename_arg)
    parser.add_argument(**total_rnaseq_weight_arg)

    args = parser.parse_args(argv)

    microarray_file = args.microarray_file
    proteomics_file = args.proteomics_file
    trnaseq_file = args.trnaseq_file
    mrnaseq_file = args.mrnaseq_file
    scrnaseq_file = args.scrnaseq_file
    expression_requirement = args.expression_requirement
    adjust_method = args.adjust_method.lower()
    custom_file = args.custom_file
    no_hc = args.no_hc
    no_na = args.no_na
    merge_distro = args.merge_distro
    keep_gene_score = args.keep_gene_score
    tweight = args.tweight
    mweight = args.mweight
    sweight = args.sweight
    pweight = args.pweight

    # read custom expression requirment file if used
    if custom_file != "SKIP":
        custom_filepath = os.path.join(configs.data_dir, custom_file)
        custom_df = pd.read_excel(custom_filepath, sheet_name=0)
        custom_df.columns = ["context", "req"]
    else:
        custom_df = pd.DataFrame([])

    def_exp_req = sum(
        [
            1
            for test in [
                microarray_file,
                trnaseq_file,
                mrnaseq_file,
                scrnaseq_file,
                proteomics_file,
            ]
            if test is not None
        ]
    )

    if expression_requirement.lower() == "default":
        expression_requirement = def_exp_req

    else:
        try:
            expression_requirement = int(expression_requirement)
            if int(expression_requirement) < 1:
                print("Expression requirement must be at least 1!")
                sys.exit(1)
        except ValueError:
            print("Expression requirement must be able to be converted to an integer!")
            sys.exit(1)

    if adjust_method not in ["progressive", "regressive", "flat", "custom"]:
        print(
            "Adjust method must be either 'progressive', 'regressive', 'flat', or 'custom'"
        )
        sys.exit(1)

    handle_context_batch(
        microarray_file,
        trnaseq_file,
        mrnaseq_file,
        scrnaseq_file,
        proteomics_file,
        tweight,
        mweight,
        sweight,
        pweight,
        expression_requirement,
        adjust_method,
        no_hc,
        no_na,
        custom_df,
        merge_distro,
        keep_gene_score,
    )

    print("\nDone!")


if __name__ == "__main__":
    main(sys.argv[1:])
    # df = pd.read_csv("/Users/joshl/PycharmProjects/MADRID/main/data/results/naiveB/merged_naiveB.csv")
    # x = get_transcriptmoic_details(df)
    # print("DONE")<|MERGE_RESOLUTION|>--- conflicted
+++ resolved
@@ -7,19 +7,12 @@
 import sys
 from collections import Counter
 from pathlib import Path
-<<<<<<< HEAD
-=======
-
-import pandas as pd
-from fast_bioservices import BioDBNet, Input, Output
->>>>>>> b3edc3c6
 
 import microarray_gen
 import pandas as pd
 import proteomics_gen
 import rnaseq_gen
 import rpy2_api
-<<<<<<< HEAD
 from arguments import (
     custom_requirement_file_arg,
     expression_requirement_arg,
@@ -40,9 +33,6 @@
 )
 from como_utilities import split_gene_expression_data
 from multi_bioservices import InputDatabase, OutputDatabase, db2db
-=======
-from como_utilities import split_gene_expression_data
->>>>>>> b3edc3c6
 from project import Configs
 
 configs = Configs()
@@ -142,28 +132,15 @@
 
     else:
         transcriptomic_df: pd.DataFrame = merged_df.copy()
-<<<<<<< HEAD
 
     gene_details: pd.DataFrame = db2db(
-=======
-    
-    biodbnet = BioDBNet()
-    gene_details: pd.DataFrame = biodbnet.db2db(
->>>>>>> b3edc3c6
         input_values=transcriptomic_df.index.astype(str).values.tolist(),
         input_db=Input.GENE_ID,
         output_db=[
-<<<<<<< HEAD
             OutputDatabase.GENE_SYMBOL,
             OutputDatabase.ENSEMBL_GENE_INFO,
             OutputDatabase.GENE_INFO,
         ],
-=======
-            Output.GENE_SYMBOL,
-            Output.ENSEMBL_GENE_INFO,
-            Output.GENE_INFO,
-        ]
->>>>>>> b3edc3c6
     )
     gene_details["entrez_gene_id"] = gene_details.index
     gene_details.reset_index(drop=True, inplace=True)
