--- conflicted
+++ resolved
@@ -2,22 +2,14 @@
 import os
 import re
 import sys
-<<<<<<< HEAD
-=======
-import copy
->>>>>>> 6b493b5b
 import cobra
 import argparse
 import numpy as np
 import pandas as pd
 from pathlib import Path
-<<<<<<< HEAD
 import multiprocessing.pool
 import multiprocessing as mp
 from multiprocessing.sharedctypes import Synchronized
-=======
-import cobra.flux_analysis
->>>>>>> 6b493b5b
 
 from project import configs
 from utilities import suppress_stdout
@@ -25,7 +17,6 @@
 from async_bioservices.input_database import InputDatabase
 from async_bioservices.output_database import OutputDatabase
 
-<<<<<<< HEAD
 def _perform_knockout(
     spacer: str,
     total_knockouts: int,
@@ -57,8 +48,6 @@
     global count_progress
     count_progress = synchronizer
 
-=======
->>>>>>> 6b493b5b
 def knock_out_simulation(
         model: cobra.Model,
         inhibitors_filepath: str | Path,
@@ -67,10 +56,7 @@
         test_all: bool,
         pars_flag: bool
 ):
-<<<<<<< HEAD
     reference_solution: cobra.Solution
-=======
->>>>>>> 6b493b5b
     if reference_flux_filepath is not None:
         try:
             reference_flux_df: pd.DataFrame = pd.read_csv(reference_flux_filepath)
@@ -109,11 +95,7 @@
     gene_ind2genes = set(gene_ind2genes)
     print(f"{len(gene_ind2genes)} genes in model")
     DT_model = list(set(DT_genes["Gene ID"].tolist()).intersection(gene_ind2genes))
-<<<<<<< HEAD
     print(f"{len(DT_model)} genes can be targeted by drugs")
-=======
-    print(f"{len(DT_model)} drug target genes in model")
->>>>>>> 6b493b5b
     
     model_opt = cobra.flux_analysis.moma(model, solution=reference_solution, linear=False).to_frame()
     model_opt[abs(model_opt) < 1e-8] = 0.0
@@ -136,10 +118,6 @@
             if not eval(gene_reaction_rule) or test_all:
                 genes_with_metabolic_effects.append(id_)
                 break
-<<<<<<< HEAD
-=======
-    print(f"{len(genes_with_metabolic_effects)} drug target genes with metabolic effects in model")
->>>>>>> 6b493b5b
     
     """
     Get the number of characters in the length of the number of genes
@@ -148,7 +126,6 @@
         "2" for len(has_effects_gene) = 10 to 99
         "3" for len(has_effects_gene) = 100 to 999
     """
-<<<<<<< HEAD
     # Initialize the processing pool with a counter
     # From: https://stackoverflow.com/questions/69907453Up
     synchronizer = mp.Value("i", 0)
@@ -189,21 +166,6 @@
     
     end = time.time()
     print(f"Time elapsed: {end - start} seconds (multi core)")
-=======
-    spacer: int = len(str(len(genes_with_metabolic_effects)))
-    flux_solution = pd.DataFrame()
-    for i, id_ in enumerate(genes_with_metabolic_effects):
-        # pretty-print results using spacer and length of has_effects_gene
-        print(
-            f"({i + 1:{spacer}d} of {len(genes_with_metabolic_effects)}) Peforming knock-out simulation for gene ID: {int(id_):6d}")
-        with suppress_stdout():
-            model_cp = copy.deepcopy(model)  # using model_opt instead bc it makes more sense?
-            gene = model_cp.genes.get_by_id(id_)
-            gene.knock_out()
-            opt_model = cobra.flux_analysis.moma(model_cp, solution=reference_solution, linear=False).to_frame()
-            flux_solution[id_] = opt_model["fluxes"]
-            del model_cp
->>>>>>> 6b493b5b
     
     # flux_solution
     flux_solution[abs(flux_solution) < 1e-8] = 0.0
@@ -251,24 +213,15 @@
     gene_df = pd.DataFrame(gene_i, columns=["Gene IDs"], index=DAG_dis_met_rxn_ind)
     # gene_df
     
-<<<<<<< HEAD
     dag_rxn_flux_ratio: pd.DataFrame = flux_solution_ratios.loc[DAG_dis_met_rxn_ind]
     dag_rxn_flux_diffs: pd.DataFrame = flux_solution_diffs.loc[DAG_dis_met_rxn_ind]
     dag_rxn_flux_value: pd.DataFrame = flux_solution.loc[DAG_dis_met_rxn_ind]
-=======
-    dag_rxn_flux_ratio = flux_solution_ratios.loc[DAG_dis_met_rxn_ind]
-    dag_rxn_flux_diffs = flux_solution_diffs.loc[DAG_dis_met_rxn_ind]
-    dag_rxn_flux_value = flux_solution.loc[DAG_dis_met_rxn_ind]
->>>>>>> 6b493b5b
     # dag_rxn_flux_ratio
     
     gene_mat_out = []
     # gene_i = DAG_dis_met_genes
     # Rind_i = DAG_dis_met_rxn_ind
-<<<<<<< HEAD
-    
-=======
->>>>>>> 6b493b5b
+    
     for id_ in has_effects_gene:
         pegene = pd.DataFrame()
         pegene["Gene IDs"] = gene_df["Gene IDs"].copy()
