import asyncio
from bioservices import BioDBNet
import pandas as pd
from async_bioservices.input_database import InputDatabase
from async_bioservices.output_database import OutputDatabase
from async_bioservices.taxon_ids import TaxonIDs


async def _async_fetch_info(
        biodbnet: BioDBNet,
        event_loop: asyncio.AbstractEventLoop,
        input_values: list[str],
<<<<<<< HEAD
        input_db: InputDatabase,
        output_db: list[str] = None,
        taxon_id: TaxonIDs | int = TaxonIDs.HOMO_SAPIENS,
        delay: int = 5
):
    # Get the value from InputDatabase and taxon id
    if isinstance(taxon_id, TaxonIDs):
        taxon_id_value = taxon_id.value
    else:
        taxon_id_value = taxon_id

    # print(f"Getting {current_index}:{current_index + len(input_values)}")
    conversion = await asyncio.to_thread(
        biodbnet.db2db,  # The function to call
        input_db.value,  # The following are arguments passed to the function
=======
        input_db: str,
        output_db: list[str],
        taxon_id: int,
        delay: int = 5
):
    conversion = await event_loop.run_in_executor(
        None,  # Defaults to ThreadPoolExecutor, uses threads instead of processes. No need to modify
        biodbnet.db2db,  # The function to call
        input_db,  # The following are arguments passed to the function
>>>>>>> e4489cc3
        output_db,
        input_values,
        taxon_id
    )

    # If the above db2db conversion didn't work, try again until it does
    while not isinstance(conversion, pd.DataFrame):
        print(f"\nToo many requests to BioDBNet, waiting {delay} seconds and trying again.")
        await asyncio.sleep(delay)
        database_convert = await event_loop.run_in_executor(
            None,  # Defaults to ThreadPoolExecutor, uses threads instead of processes. No need to modify
            _async_fetch_info,  # The function to call
            biodbnet,
            event_loop,
            input_values,
            input_db,
            output_db,
            taxon_id,
            delay
        )

    return conversion


async def _fetch_gene_info_manager(tasks: list[asyncio.Task], batch_length: int):
    results: list[int] = []

    index: int = 0
    for task in asyncio.as_completed(tasks):
        result = await task

        # Multiply by batch length to get the approximate number of true genes being converted
        print(f"\rCollecting genes... {(index + 1) * batch_length} of {len(tasks) * batch_length} finished", end="")
        results.append(result)
        index += 1
    print()
    return results


async def _fetch_gene_info_manager(tasks: list[asyncio.Task], batch_length: int):
    results: list[int] = []

    index: int = 0
    for task in asyncio.as_completed(tasks):
        result = await task

        # Multiply by batch length to get the approximate number of true genes being converted
        print(f"\rCollecting genes... {(index + 1) * batch_length} of {len(tasks) * batch_length} finished", end="")
        results.append(result)
        index += 1
    print()
    return results


def fetch_gene_info(
        input_values: list[str],
        input_db: InputDatabase,
<<<<<<< HEAD
        output_db: list[OutputDatabase] | list[str] = None,
=======
        output_db: list[OutputDatabase] = None,
>>>>>>> e4489cc3
        taxon_id: TaxonIDs | int = TaxonIDs.HOMO_SAPIENS,
        delay: int = 5
) -> pd.DataFrame:
    """
    This function returns a dataframe with important gene information for future operations in MADRID.

    Fetch gene information from BioDBNet
    :param input_values: A list of genes in "input_db" format
    :param input_db: The input database to use (default: "Ensembl Gene ID")
    :param output_db: The output format to use (default: ["Gene Symbol", "Gene ID", "Chromosomal Location"])
    :param delay: The delay in seconds to wait before trying again if bioDBnet is busy (default: 15)
    :param taxon_id: The taxon ID to use (default: 9606)

    :return: A dataframe with specified columns as "output_db" (Default is HUGO symbol, Entrez ID, and chromosome start and end positions)
    """
<<<<<<< HEAD
=======
    input_db_value = input_db.value
>>>>>>> e4489cc3
    if output_db is None:
        output_db: list[str] = [
            OutputDatabase.GENE_SYMBOL.value,
            OutputDatabase.GENE_ID.value,
            OutputDatabase.CHROMOSOMAL_LOCATION.value
        ]
    else:
        output_db: list[str] = [i.value for i in output_db]

    biodbnet = BioDBNet()
    dataframe_maps: pd.DataFrame = pd.DataFrame([], columns=output_db)
    dataframe_maps.index.name = input_db.value

    if taxon_id == TaxonIDs.HOMO_SAPIENS:
        batch_len = 500
    else:
        batch_len = 300

    # Create a list of tasks to be awaited
    event_loop = asyncio.new_event_loop()
<<<<<<< HEAD
=======
    asyncio.set_event_loop(event_loop)
>>>>>>> e4489cc3
    async_tasks = []
    for i in range(0, len(input_values), batch_len):
        # Define an upper range of values to take from input_values
        upper_range = min(i + batch_len, len(input_values))
<<<<<<< HEAD

=======
>>>>>>> e4489cc3
        task = event_loop.create_task(
            _async_fetch_info(
                biodbnet=biodbnet,
                input_values=input_values[i:upper_range],
                input_db=input_db_value,
                output_db=output_db,
                taxon_id=taxon_id,
                delay=delay,
                event_loop=event_loop
            )
        )
        async_tasks.append(task)

<<<<<<< HEAD
    # wait all the tasks, must use [0] to get completed results. [1] is a set of pending tasks (i.e., empty).
    # database_convert = event_loop.run_until_complete(asyncio.wait(async_tasks))[0]
    # database_convert = asyncio.run_coroutine_threadsafe(_fetch_gene_info_manager(async_tasks, batch_len), event_loop)
    database_convert: list[pd.DataFrame] = event_loop.run_until_complete(_fetch_gene_info_manager(async_tasks, batch_len))
=======
        async_tasks.append(task)

    # database_convert = event_loop.run_until_complete(asyncio.gather(*async_tasks))
    database_convert = event_loop.run_until_complete(_fetch_gene_info_manager(tasks=async_tasks, batch_length=batch_len))
>>>>>>> e4489cc3
    event_loop.close()  # Close the event loop to free resources

    # Loop over database_convert to concat them into dataframe_maps
    for i, df in enumerate(database_convert):
        print(f"\rConcatenating dataframes... {i + 1} of {len(database_convert)}", end="")
        dataframe_maps = pd.concat([dataframe_maps, df], sort=False)
    print("")
    return dataframe_maps<|MERGE_RESOLUTION|>--- conflicted
+++ resolved
@@ -10,23 +10,6 @@
         biodbnet: BioDBNet,
         event_loop: asyncio.AbstractEventLoop,
         input_values: list[str],
-<<<<<<< HEAD
-        input_db: InputDatabase,
-        output_db: list[str] = None,
-        taxon_id: TaxonIDs | int = TaxonIDs.HOMO_SAPIENS,
-        delay: int = 5
-):
-    # Get the value from InputDatabase and taxon id
-    if isinstance(taxon_id, TaxonIDs):
-        taxon_id_value = taxon_id.value
-    else:
-        taxon_id_value = taxon_id
-
-    # print(f"Getting {current_index}:{current_index + len(input_values)}")
-    conversion = await asyncio.to_thread(
-        biodbnet.db2db,  # The function to call
-        input_db.value,  # The following are arguments passed to the function
-=======
         input_db: str,
         output_db: list[str],
         taxon_id: int,
@@ -36,7 +19,6 @@
         None,  # Defaults to ThreadPoolExecutor, uses threads instead of processes. No need to modify
         biodbnet.db2db,  # The function to call
         input_db,  # The following are arguments passed to the function
->>>>>>> e4489cc3
         output_db,
         input_values,
         taxon_id
@@ -46,7 +28,7 @@
     while not isinstance(conversion, pd.DataFrame):
         print(f"\nToo many requests to BioDBNet, waiting {delay} seconds and trying again.")
         await asyncio.sleep(delay)
-        database_convert = await event_loop.run_in_executor(
+        conversion = await event_loop.run_in_executor(
             None,  # Defaults to ThreadPoolExecutor, uses threads instead of processes. No need to modify
             _async_fetch_info,  # The function to call
             biodbnet,
@@ -94,11 +76,7 @@
 def fetch_gene_info(
         input_values: list[str],
         input_db: InputDatabase,
-<<<<<<< HEAD
         output_db: list[OutputDatabase] | list[str] = None,
-=======
-        output_db: list[OutputDatabase] = None,
->>>>>>> e4489cc3
         taxon_id: TaxonIDs | int = TaxonIDs.HOMO_SAPIENS,
         delay: int = 5
 ) -> pd.DataFrame:
@@ -114,10 +92,7 @@
 
     :return: A dataframe with specified columns as "output_db" (Default is HUGO symbol, Entrez ID, and chromosome start and end positions)
     """
-<<<<<<< HEAD
-=======
     input_db_value = input_db.value
->>>>>>> e4489cc3
     if output_db is None:
         output_db: list[str] = [
             OutputDatabase.GENE_SYMBOL.value,
@@ -138,19 +113,13 @@
 
     # Create a list of tasks to be awaited
     event_loop = asyncio.new_event_loop()
-<<<<<<< HEAD
-=======
     asyncio.set_event_loop(event_loop)
->>>>>>> e4489cc3
     async_tasks = []
     for i in range(0, len(input_values), batch_len):
         # Define an upper range of values to take from input_values
         upper_range = min(i + batch_len, len(input_values))
-<<<<<<< HEAD
 
-=======
->>>>>>> e4489cc3
-        task = event_loop.create_task(
+          task = event_loop.create_task(
             _async_fetch_info(
                 biodbnet=biodbnet,
                 input_values=input_values[i:upper_range],
@@ -163,17 +132,10 @@
         )
         async_tasks.append(task)
 
-<<<<<<< HEAD
-    # wait all the tasks, must use [0] to get completed results. [1] is a set of pending tasks (i.e., empty).
-    # database_convert = event_loop.run_until_complete(asyncio.wait(async_tasks))[0]
-    # database_convert = asyncio.run_coroutine_threadsafe(_fetch_gene_info_manager(async_tasks, batch_len), event_loop)
-    database_convert: list[pd.DataFrame] = event_loop.run_until_complete(_fetch_gene_info_manager(async_tasks, batch_len))
-=======
         async_tasks.append(task)
 
     # database_convert = event_loop.run_until_complete(asyncio.gather(*async_tasks))
     database_convert = event_loop.run_until_complete(_fetch_gene_info_manager(tasks=async_tasks, batch_length=batch_len))
->>>>>>> e4489cc3
     event_loop.close()  # Close the event loop to free resources
 
     # Loop over database_convert to concat them into dataframe_maps
