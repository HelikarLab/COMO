--- conflicted
+++ resolved
@@ -661,28 +661,19 @@
     "from pathlib import Path\n",
     "from project import configs\n",
     "\n",
-<<<<<<< HEAD
     "user_map_dir = Path(f\"{configs.datadir}/local_files/maps/\")\n",
-=======
-    "map_dir = Path(f\"{configs.datadir}/local_files/maps/community-maps/\")\n",
->>>>>>> 2e34639f
     "map_dict = {\n",
     "    \"trypto\": f\"{configs.datadir}/maps/RECON1/RECON1.tryptophan_metabolism.json\",\n",
     "    # \"lipid\": f\"{configs.datadir}/maps/RECON1/RECON1.\",  # Not present in MADRID by default yet\n",
     "    \"retinol\": f\"{configs.datadir}/maps/RECON1/RECON1.inositol_retinol_metabolism.json\",\n",
     "    \"glyco\": f\"{configs.datadir}/maps/RECON1/RECON1.glycolysis_TCA_PPP.json\",\n",
-<<<<<<< HEAD
     "    \"combined\": f\"{configs.datadir}/maps/RECON1/RECON1.combined.json\",\n",
-=======
-    "    \"combined\": f\"{configs.datadir}/maps/RECON1/RECON1.\",\n",
->>>>>>> 2e34639f
     "    \"carbo\": f\"{configs.datadir}/maps/RECON1/RECON1.carbohydrate_metabolism.json\",\n",
     "    \"amino\": f\"{configs.datadir}/maps/RECON1/RECON1.amino_acid_partial_metabolism.json\"\n",
     "}\n",
     "\n",
     "# Collect files from user-input json maps\n",
     "index = 1\n",
-<<<<<<< HEAD
     "for file in user_map_dir.glob(\"**/*.json\"):\n",
     "    map_dict[file.stem] = file\n",
     "    index += 1\n",
@@ -692,11 +683,6 @@
     "    if file not in map_dict.values():\n",
     "        map_dict[file.stem] = file\n",
     "\n",
-=======
-    "for file in os.listdir(map_dir):\n",
-    "    if file.endswith(\".json\"):\n",
-    "        map_dict[f\"user-map-{index}\"] = file\n",
->>>>>>> 2e34639f
     "\n",
     "for context in [\"naiveB\", \"smB\"]:\n",
     "    print(f\"Starting {context}\")\n",
