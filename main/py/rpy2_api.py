--- conflicted
+++ resolved
@@ -15,11 +15,7 @@
         self._args = args
         self._kwargs = kwargs
 
-<<<<<<< HEAD
     def call_function(self, r_function_name: str) -> typing.Any:
-=======
-    def call_function(self, r_function_name, *args, **kwargs):
->>>>>>> 0464e7cd
         """
         Call an R function
         Taken in part from: https://gist.github.com/indraniel/da11c4f79c79b5e6bfb8
