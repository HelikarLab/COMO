"""
This file is responsible downloading data found at FTP links

TODO: Find a way to mark a file as "downloaded"
    - Keep a list of file names in a ".completd" hidden folder?
"""
from FileInformation import FileInformation
from FileInformation import clear_print

import aioftp
import asyncio
import multiprocessing
from multiprocessing.sharedctypes import Synchronized
import time
import typing
from urllib.parse import urlparse


async def aioftp_client(host: str, username: str = "anonymous", password: str = "guest", max_attempts: int = 3) -> aioftp.Client:
    """
    This class is responsible for creating a "client" connection
    """
    connection_successful: bool = False
    attempt_num: int = 1

    # Attempt to connect, throw error if unable to do so
    while not connection_successful and attempt_num <= max_attempts:
        try:
<<<<<<< HEAD
            client: FTP = FTP()
            client.connect(host=host, port=port)
            client.login(user=user, passwd=passwd)
            connection_successful = True

        except (ConnectionResetError, ftplib.error_temp) as error:

            if attempt_num > max_attempts:
                print("")
                raise error

            # Make sure the error print statement is on a new line on the first error
=======
            client: aioftp.Client = aioftp.Client()
            await client.connect(host, 21)
            await client.login(user=username, password=password)
            connection_successful = True
        except ConnectionResetError:

            # Make sure this print statement is on a new line on the first error
>>>>>>> bccc5b8b
            if attempt_num == 1:
                print("")

            # Line clean: https://stackoverflow.com/a/5419488/13885200
            clear_print(f"Attempt {attempt_num} of {max_attempts} failed to connect")
            attempt_num += 1
            time.sleep(5)
<<<<<<< HEAD
    
=======
    if not connection_successful:
        print("")
        raise ConnectionResetError("Could not connect to FTP server")

>>>>>>> bccc5b8b
    return client


class Reader:
    def __init__(self, root_link: str, file_extensions: list[str], max_attempts: int = 3, port: int = 21, user: str = "anonymous", passwd: str = "guest"):
        """
        This class is responsible for reading data about root FTP links
        """
        self._root_link: str = root_link
        self._extensions: list[str] = file_extensions
        self._max_attempts: int = max_attempts
        self._port: int = port
        self._user: str = user
        self._passwd: str = passwd

        self._files: list[str] = []
        self._file_sizes: list[int] = []
        
<<<<<<< HEAD
        self._get_info()

    # Define a magic function to yeild a tuple containing files and file_sizes
    def __iter__(self):
        yield from zip(self._files, self._file_sizes)
        
    def _get_info(self):
=======
        self._get_info_wrapper()

    def _get_info_wrapper(self):
        event_loop = asyncio.new_event_loop()
        asyncio.set_event_loop(event_loop)
        async_tasks = [self._get_info()]

        event_loop.run_until_complete(asyncio.wait(async_tasks))
        event_loop.close()

    async def _get_info(self):
>>>>>>> bccc5b8b
        """
        This function is responsible for getting all files under the root_link
        """
        scheme: str = urlparse(self._root_link).scheme
        host = urlparse(self._root_link).hostname
        folder = urlparse(self._root_link).path

<<<<<<< HEAD
        with ftp_client(
                host=host,
                max_attempts=self._max_attempts,
                port=self._port,
                user=self._user,
                passwd=self._passwd
        ) as client:
            for file_path in client.nlst(folder):
                if file_path[0] != "/":
                    file_path = "/" + file_path

                if file_path.endswith(tuple(self._extensions)):
                    download_url: str = f"{scheme}://{host}{file_path}"
                    self._files.append(download_url)
                    try:
                        self._file_sizes.append(client.size(file_path))
                    except ftplib.error_perm:
                        self._file_sizes.append(0)
=======
        client = await aioftp_client(host)
        for path, info in (await client.list(folder, recursive=True)):
            if str(path).endswith(tuple(self._extensions)):
                download_url: str = f"{scheme}://{host}{path}"
                self._files.append(download_url)
                self._file_sizes.append(int(info["size"]))
>>>>>>> bccc5b8b

    @property
    def files(self) -> typing.Iterator[str]:
        yield self._files

    @property
    def file_names(self) -> typing.Iterator[str]:
        yield from [file.split("/")[-1] for file in self._files]

    @property
    def file_sizes(self) -> typing.Iterable[str]:
        yield self._file_sizes


class Download:
    def __init__(
        self,
        file_information: list[FileInformation],
        core_count: int = 1,
    ):
        """
        This function is responsible for downloading items from the FTP urls passed into it
        """
        self._file_information: list[FileInformation] = file_information
        self._core_count: int = min(core_count, 2)  # Limit to 2 downloads at a time
        self._download_counter: Synchronized = multiprocessing.Value("i", 1)
        self._semaphore = asyncio.Semaphore(self._core_count)

        # Find files to download
        self._download_data_wrapper()

    def _download_data_wrapper(self):
        """
        This function is responsible for "kicking off" asynchronous data downloading
        """
        print("Starting file download")

        event_loop = asyncio.new_event_loop()
        asyncio.set_event_loop(event_loop)
        async_tasks = []
        for file_information in self._file_information:
            async_tasks.append(
                self._aioftp_download_data(
                    file_information=file_information,
                    semaphore=self._semaphore,
                )
            )

        # Await all the tasks
        event_loop.run_until_complete(asyncio.wait(async_tasks))
        event_loop.close()

    async def _aioftp_download_data(self, file_information: FileInformation, semaphore: asyncio.Semaphore) -> None:

        # Define FTP-related variables
        parsed_url = urlparse(file_information.download_url)
        host = parsed_url.hostname
        path = parsed_url.path

<<<<<<< HEAD
            # Get the lock and print file info
=======
        # Convert file size from byte to MB
        size_mb: int = round(file_information.file_size / (1024 ** 2))

        # Use a semaphore so only N number of tasks can be started at once
        async with semaphore:
            client = await aioftp_client(host)
>>>>>>> bccc5b8b
            self._download_counter.acquire()
            clear_print(f"Started download {self._download_counter.value:02d} / {len(self._file_information):02d} ({size_mb} MB) - {file_information.raw_file_name}")
            self._download_counter.value += 1
            self._download_counter.release()

<<<<<<< HEAD
            # Download the file
            information.raw_file_path.parent.mkdir(parents=True, exist_ok=True)
            with ftp_client(host=host) as client:
                client.retrbinary(f"RETR {path}", open(information.raw_file_path, "wb").write)
=======
            # Download file, use "write_into" to write to a file, not a directory
            await client.download(source=path, destination=file_information.raw_file_path, write_into=True)

        await client.quit()
>>>>>>> bccc5b8b


if __name__ == "__main__":
    print("Use the proteomics_preprocess.py file")<|MERGE_RESOLUTION|>--- conflicted
+++ resolved
@@ -26,20 +26,6 @@
     # Attempt to connect, throw error if unable to do so
     while not connection_successful and attempt_num <= max_attempts:
         try:
-<<<<<<< HEAD
-            client: FTP = FTP()
-            client.connect(host=host, port=port)
-            client.login(user=user, passwd=passwd)
-            connection_successful = True
-
-        except (ConnectionResetError, ftplib.error_temp) as error:
-
-            if attempt_num > max_attempts:
-                print("")
-                raise error
-
-            # Make sure the error print statement is on a new line on the first error
-=======
             client: aioftp.Client = aioftp.Client()
             await client.connect(host, 21)
             await client.login(user=username, password=password)
@@ -47,7 +33,6 @@
         except ConnectionResetError:
 
             # Make sure this print statement is on a new line on the first error
->>>>>>> bccc5b8b
             if attempt_num == 1:
                 print("")
 
@@ -55,14 +40,10 @@
             clear_print(f"Attempt {attempt_num} of {max_attempts} failed to connect")
             attempt_num += 1
             time.sleep(5)
-<<<<<<< HEAD
-    
-=======
     if not connection_successful:
         print("")
         raise ConnectionResetError("Could not connect to FTP server")
 
->>>>>>> bccc5b8b
     return client
 
 
@@ -81,15 +62,6 @@
         self._files: list[str] = []
         self._file_sizes: list[int] = []
         
-<<<<<<< HEAD
-        self._get_info()
-
-    # Define a magic function to yeild a tuple containing files and file_sizes
-    def __iter__(self):
-        yield from zip(self._files, self._file_sizes)
-        
-    def _get_info(self):
-=======
         self._get_info_wrapper()
 
     def _get_info_wrapper(self):
@@ -101,7 +73,6 @@
         event_loop.close()
 
     async def _get_info(self):
->>>>>>> bccc5b8b
         """
         This function is responsible for getting all files under the root_link
         """
@@ -109,33 +80,12 @@
         host = urlparse(self._root_link).hostname
         folder = urlparse(self._root_link).path
 
-<<<<<<< HEAD
-        with ftp_client(
-                host=host,
-                max_attempts=self._max_attempts,
-                port=self._port,
-                user=self._user,
-                passwd=self._passwd
-        ) as client:
-            for file_path in client.nlst(folder):
-                if file_path[0] != "/":
-                    file_path = "/" + file_path
-
-                if file_path.endswith(tuple(self._extensions)):
-                    download_url: str = f"{scheme}://{host}{file_path}"
-                    self._files.append(download_url)
-                    try:
-                        self._file_sizes.append(client.size(file_path))
-                    except ftplib.error_perm:
-                        self._file_sizes.append(0)
-=======
         client = await aioftp_client(host)
         for path, info in (await client.list(folder, recursive=True)):
             if str(path).endswith(tuple(self._extensions)):
                 download_url: str = f"{scheme}://{host}{path}"
                 self._files.append(download_url)
                 self._file_sizes.append(int(info["size"]))
->>>>>>> bccc5b8b
 
     @property
     def files(self) -> typing.Iterator[str]:
@@ -195,32 +145,21 @@
         host = parsed_url.hostname
         path = parsed_url.path
 
-<<<<<<< HEAD
-            # Get the lock and print file info
-=======
         # Convert file size from byte to MB
         size_mb: int = round(file_information.file_size / (1024 ** 2))
 
         # Use a semaphore so only N number of tasks can be started at once
         async with semaphore:
             client = await aioftp_client(host)
->>>>>>> bccc5b8b
             self._download_counter.acquire()
             clear_print(f"Started download {self._download_counter.value:02d} / {len(self._file_information):02d} ({size_mb} MB) - {file_information.raw_file_name}")
             self._download_counter.value += 1
             self._download_counter.release()
 
-<<<<<<< HEAD
-            # Download the file
-            information.raw_file_path.parent.mkdir(parents=True, exist_ok=True)
-            with ftp_client(host=host) as client:
-                client.retrbinary(f"RETR {path}", open(information.raw_file_path, "wb").write)
-=======
             # Download file, use "write_into" to write to a file, not a directory
             await client.download(source=path, destination=file_information.raw_file_path, write_into=True)
 
         await client.quit()
->>>>>>> bccc5b8b
 
 
 if __name__ == "__main__":
