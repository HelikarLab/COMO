--- conflicted
+++ resolved
@@ -563,12 +563,7 @@
 def print_filetype_help():
     print("Unsupported model format. Current support is for: 'xml', 'mat', and 'json'."
           "Or use multiple with: 'xml mat json'")
-<<<<<<< HEAD
-
-
-=======
-    
->>>>>>> e77f4ea7
+    
 def parse_args(argv):
     parser = argparse.ArgumentParser(
         prog="create_context_specific_model.py",
@@ -843,22 +838,14 @@
             sys.exit()
     else:
         force_rxns = []
-<<<<<<< HEAD
-    
-=======
-
->>>>>>> e77f4ea7
+
     # Assert output types are valid
     for output_type in output_filetypes:
         if output_type not in ["xml", "mat", "json"]:
             print(f"Output file type {output_type} not recognized.")
             print("Output file types must be one of the following: xml, mat, json")
             sys.exit(1)
-<<<<<<< HEAD
-    
-=======
-
->>>>>>> e77f4ea7
+
     if recon_alg not in ["FASTCORE", "GIMME", "IMAT"]:
         print(
             f"Algorithm {recon_alg} not supported. Please use one of: GIMME, FASTCORE, or IMAT"
