--- conflicted
+++ resolved
@@ -16,8 +16,6 @@
 from async_bioservices.output_database import OutputDatabase
 
 pandas2ri.activate()
-<<<<<<< HEAD
-=======
 # Input: Extract Gene Info from GEO DataSets
 
 # gse = load_gse_soft(gsename)
@@ -27,7 +25,6 @@
 from async_bioservices.output_database import OutputDatabase
 
 # Extract Platform Information
->>>>>>> bccc5b8b
 
 
 def download_gsm_id_maps(datadir, gse, gpls: list[str] = None, vendor="affy"):
