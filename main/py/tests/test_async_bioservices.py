import os
import sys
import pandas as pd

# Allow us to import anything we need from the /main/py directory
# From: https://stackoverflow.com/a/30536516/13885200
sys.path.append(os.path.dirname(os.path.dirname(os.path.abspath(__file__))))

from async_bioservices.input_database import InputDatabase
from async_bioservices.output_database import OutputDatabase
from async_bioservices.taxon_ids import TaxonIDs
from async_bioservices.database_convert import fetch_gene_info


class TestDatabases:
    """
    We've chosen a few random input databases to test.
    These values should never change.
    """
    def test_input_database(self):
        assert InputDatabase.GENE_ID.value == "Gene ID"
        assert InputDatabase.GENE_SYMBOL.value == "Gene Symbol"
        assert InputDatabase.TAXON_ID.value == "Taxon ID"
        assert InputDatabase.UNIGENE_ID.value == "UniGene ID"
        assert InputDatabase.MIM_ID.value == "MIM ID"
        assert InputDatabase.HGNC_ID.value == "HGNC ID"
        assert InputDatabase.HOMOLOGENE_ID.value == "HomoloGene ID"

    def test_output_database(self):
        assert OutputDatabase.CPDB_PROTEIN_INTERACTOR.value == "CPDB Protein Interactor"
        assert OutputDatabase.EC_NUMBER.value == "EC Number"
        assert OutputDatabase.GAD_DISEASE_INFO.value == "GAD Disease Info"
        assert OutputDatabase.GO_ID.value == "GO ID"
        assert OutputDatabase.HOMOLOG_HUMAN_ENS_GENE_ID.value == "Homolog - Human Ens Gene ID"
        assert OutputDatabase.KEGG_PATHWAY_ID.value == "KEGG Pathway ID"
        assert OutputDatabase.UNIPROT_ACCESSION.value == "UniProt Accession"

    def test_taxon_ids(self):
        assert TaxonIDs.HOMO_SAPIENS.value == 9606
        assert TaxonIDs.MUS_MUSCULUS.value == 10090


def test_conversion():
    """
    This test determines if the data collected/converted from async_bioservices.database_convert.fetch_gene_info is correct.
    It does so by comparing the results of fetch_gene_info to a pre-collected dataframe, defined as `static_dataframe`
    """
    # This is a static, pre-defined dataframe to test against
    # "data" is of type Ensembl Gene IDS
    # "index" is of type Gene Symbols
    static_dataframe: pd.DataFrame = pd.DataFrame(
<<<<<<< HEAD
        data={"Ensembl Gene ID": ["ENSG00000141510", "ENSG00000146648"]},
        index=["TP53", "EGFR"]
=======
        data={"Ensembl Gene ID": ["ENSG00000141510", "ENSG00000232810", "ENSG00000146648"]},
        index=["TP53", "TNF", "EGFR"]
>>>>>>> bccc5b8b
    )
    static_dataframe.index.name = "Gene Symbol"

    input_values: list[str] = static_dataframe.index.to_list()
    input_db: InputDatabase = InputDatabase.GENE_SYMBOL
    output_db: list[OutputDatabase] = [OutputDatabase.ENSEMBL_GENE_ID]

    # This is the function we're testing
    test_dataframe: pd.DataFrame = fetch_gene_info(
        input_values=input_values,
        input_db=input_db,
        output_db=output_db,
        taxon_id=TaxonIDs.HOMO_SAPIENS
    )

    assert static_dataframe.equals(test_dataframe)<|MERGE_RESOLUTION|>--- conflicted
+++ resolved
@@ -49,13 +49,8 @@
     # "data" is of type Ensembl Gene IDS
     # "index" is of type Gene Symbols
     static_dataframe: pd.DataFrame = pd.DataFrame(
-<<<<<<< HEAD
         data={"Ensembl Gene ID": ["ENSG00000141510", "ENSG00000146648"]},
         index=["TP53", "EGFR"]
-=======
-        data={"Ensembl Gene ID": ["ENSG00000141510", "ENSG00000232810", "ENSG00000146648"]},
-        index=["TP53", "TNF", "EGFR"]
->>>>>>> bccc5b8b
     )
     static_dataframe.index.name = "Gene Symbol"
 
