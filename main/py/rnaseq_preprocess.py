#!/usr/bin/python3

import pandas as pd
from project import configs
import re
import os
import sys
import argparse
from rpy2.robjects.packages import importr
import glob
import numpy as np
from pathlib import Path

<<<<<<< HEAD
from async_bioservices import database_convert
=======
import async_bioservices
>>>>>>> e4489cc3
from async_bioservices.output_database import OutputDatabase
from async_bioservices.input_database import InputDatabase
from async_bioservices.taxon_ids import TaxonIDs
import rpy2_api
import utilities

# import R libraries
<<<<<<< HEAD
tidyverse = importr("tidyverse")
=======
# tidyverse = importr("tidyverse")
>>>>>>> e4489cc3
r_file_path: Path = Path(configs.rootdir, "py", "rscripts", "generate_counts_matrix.R")

# # read and translate R functions
# f = open(os.path.join(configs.rootdir, "py", "rscripts", "generate_counts_matrix.R"), "r")
# string = f.read()
# f.close()
# generate_counts_matrix_io = SignatureTranslatedAnonymousPackage(string, 'generate_counts_matrix_io')


def create_counts_matrix(context_name):
    """
    Create a counts matrix by reading gene counts tables in MADRID_inputs/<context name>/<study number>/geneCounts/
    Uses R in backend (generate_counts_matrix.R)
    """
    input_dir = os.path.join(configs.rootdir, 'data', 'MADRID_input', context_name)
    print(f"Looking for STAR gene count tables in '{input_dir}'")
    matrix_output_dir = os.path.join(configs.rootdir, 'data', 'data_matrices', context_name)
    print(f"Creating Counts Matrix for '{context_name}'")

    # call generate_counts_matrix.R to create count matrix from MADRID_input folder
    rpy2_hook = rpy2_api.Rpy2(r_file_path=r_file_path, data_dir=input_dir, out_dir=matrix_output_dir)
    rpy2_hook.call_function("generate_counts_matrix_main")

<<<<<<< HEAD
=======

>>>>>>> e4489cc3
    # generate_counts_matrix_io.generate_counts_matrix_main(input_dir, matrix_output_dir)


def create_config_df(context_name):
    """
    Create configuration sheet at /main/data/config_sheets/rnaseq_data_inputs_auto.xlsx
    based on the gene counts matrix. If using zFPKM normalization technique, fetch mean fragment lengths from
    /main/data/MADRID_inputs/<context name>/<study number>/fragmentSizes/
    """
    gene_counts_glob = os.path.join(configs.rootdir, "data", "MADRID_input", context_name, "geneCounts", "*", "*.tab")
    gene_counts_files = glob.glob(gene_counts_glob, recursive=True)

    out_df = pd.DataFrame(columns=['SampleName', 'FragmentLength', 'Layout', 'Strand', 'Group'])

    for gcfilename in gene_counts_files:
        try:
            # Match S___R___r___
            # \d{1,3} matches 1-3 digits
            # (r\d{1,3})? matches an option "r" followed by three digits
            label = re.findall(r"S\d{1,3}R\d{1,3}(?:r\d{1,3})?", gcfilename)[0]

        except IndexError:
            print(f"\nfilename of {gcfilename} is not valid. Should be 'contextName_SXRYrZ.tab', where X is the "
                  "study/batch number, Y is the replicate number, and Z is the run number. If not a multi-run sample, "
                  "exclude 'rZ' from the filename.")
            sys.exit()

        study_number = re.findall(r"S\d{1,3}", label)[0]
        rep_number = re.findall(r"R\d{1,3}", label)[0]
        run = re.findall(r"r\d{1,3}", label)

        multi_flag = 0
        if len(run) > 0:
            if run[0] != "r1":
                continue
            else:
                label_glob = study_number + rep_number + "r*"
                runs = [run for run in gene_counts_files if re.search(label_glob, run)]
                multi_flag = 1
                frag_files = []

                for r in runs:
                    r_label = re.findall(r"r\d{1,3}", r)[0]
                    R_label = re.findall(r"R\d{1,3}", r)[0]
                    frag_filename = "".join([context_name, "_", study_number, R_label, r_label, "_fragment_size.txt"])
                    frag_files.append(os.path.join(configs.rootdir, "data", "MADRID_input", context_name,
                                                   "fragmentSizes", study_number, frag_filename))

        layout_file = context_name + "_" + label + "_layout.txt"
        strand_file = context_name + "_" + label + "_strandedness.txt"
        frag_file = context_name + "_" + label + "_fragment_size.txt"
        prep_file = context_name + "_" + label + "_prep_method.txt"

        context_path = os.path.join(configs.rootdir, "data", "MADRID_input", context_name)
        layout_path = os.path.join(context_path, "layouts", "*", layout_file)
        strand_path = os.path.join(context_path, "strandedness", "*", strand_file)
        frag_path = os.path.join(context_path, "fragmentSizes", "*", frag_file)
        prep_path = os.path.join(context_path, "prepMethods", "*", prep_file)

        layout_glob = glob.glob(layout_path, recursive=False)
        strand_glob = glob.glob(strand_path, recursive=False)
        frag_glob = glob.glob(frag_path, recursive=False)
        prep_glob = glob.glob(prep_path, recursive=False)

        # Get layout
        if len(layout_glob) < 1:
            print(f"\nNo layout file found for {label}, writing as 'UNKNOWN', this should be defined by user if using "
                  "zFPKM or rnaseq_gen.py will not run")
            layout = "UNKNOWN"
        elif len(layout_glob) > 1:
            print(f"\nMultiple matching layout files for {label}, make sure there is only one copy for each replicate "
                  "in MADRID_input")
            sys.exit()
        else:
            with open(layout_glob[0]) as file:
                layout = file.read().strip()

        # Get strandedness
        if len(strand_glob) < 1:
            print(f"\nNo strandedness file found for {label}, writing as 'UNKNOWN' This will not interfere with the "
                  "analysis since you have already set rnaseq_preprocess.py to infer the strandedness when writing "
                  "the counts matrix")
            strand = "UNKNOWN"
        elif len(strand_glob) > 1:
            print(f"\nMultiple matching strandedness files for {label}, make sure there is only one copy for each "
                  "replicate in MADRID_input")
            sys.exit()
        else:
            with open(strand_glob[0]) as file:
                strand = file.read().strip()

        # Get preparation method
        if len(prep_glob) < 1:
            print(f"No prep file found for {label}, assuming 'total' as in Total RNA library preparation")
            prep = "total"
        elif len(prep_glob) > 1:
            print(f"\nMultiple matching prep files for {label}, make sure there is only one copy for each "
                  "replicate in MADRID_input")
            sys.exit()
        else:
            with open(prep_glob[0]) as file:
                prep = file.read().strip().lower()
                if prep not in ["total", "mrna"]:
                    print("prep_method.txt must have either 'mrna' or 'total', or be absent to assume 'total'.")
                    sys.exit()

        # Get fragment length
        if len(frag_glob) < 1:
            print(f"\nNo fragment file found for {label}, writing as 'UNKNOWN' This must be defined by the user in "
                  "order to use zFPKM normalization")
            # strand = "UNKNOWN"
            mean_fragment_size = 100
        elif len(frag_glob) > 1:
            print(f"\nMultiple matching fragment length files for {label}, make sure there is only one copy for each "
                  "replicate in MADRID_input")
            sys.exit()
        else:

            if layout == "single-end":
                mean_fragment_size = 0
            else:
                if not multi_flag:
                    frag_df = pd.read_table(frag_glob[0], low_memory=False)
                    frag_df['meanxcount'] = frag_df['frag_mean'] * frag_df['frag_count']
                    mean_fragment_size = sum(frag_df['meanxcount'] / sum(frag_df['frag_count']))

                else:
                    mean_fragment_sizes = np.array([])
                    library_sizes = np.array([])
                    for ff in frag_files:
                        print(ff)
                        frag_df = pd.read_table(ff, low_memory=False, sep="\t", on_bad_lines="skip")
                        frag_df['meanxcount'] = frag_df['frag_mean'] * frag_df['frag_count']
                        mean_fragment_size = sum(frag_df['meanxcount'] / sum(frag_df['frag_count']))
                        mean_fragment_sizes = np.append(mean_fragment_sizes, mean_fragment_size)
                        library_sizes = np.append(library_sizes, sum(frag_df['frag_count']))

                    mean_fragment_size = sum(mean_fragment_sizes * library_sizes) / sum(library_sizes)

        # label = "_".join([context_name, re.findall(r"S[1-9][0-9]?[0-9]?R[1-9][0-9]?[0-9]?", label)[0]])  # remove run number if there
        label = f"{context_name}_{study_number}{rep_number}"

        new_row = pd.DataFrame({'SampleName': [label],
                                'FragmentLength': [mean_fragment_size],
                                'Layout': [layout],
                                'Strand': [strand],
                                'Group': [study_number],
                                'LibraryPrep': [prep]})

        out_df = pd.concat([out_df, new_row], sort=True)
        out_df.sort_values('SampleName', inplace=True)

    return out_df


def split_config_df(df):
    """
    Split a config dataframe into two seperate ones. One for Total RNA library prep, one for mRNA
    """
    df_t = df[df['LibraryPrep'] == "total"]
    df_m = df[df['LibraryPrep'] == "mrna"]

    return df_t, df_m


def split_counts_matrices(count_matrix_all, df_total, df_mrna):
    """
    Split a counts-matrix dataframe into two seperate ones. One for Total RNA library prep, one for mRNA
    """
    matrix_all = pd.read_csv(count_matrix_all)
    matrix_total = matrix_all[["genes"] + [n for n in matrix_all.columns if n in df_total["SampleName"].tolist()]]
    matrix_mrna = matrix_all[["genes"] + [n for n in matrix_all.columns if n in df_mrna["SampleName"].tolist()]]

    return matrix_total, matrix_mrna


def create_gene_info_file(matrix_file_list, form: InputDatabase, taxon_id):
    """
    Create gene info file for specified context by reading first column in its count matrix file at
     /main/data/results/<context name>/gene_info_<context name>.csv
    """

    print(f"Fetching gene info")
    gene_info_file = os.path.join(configs.datadir, "gene_info.csv")
    if os.path.exists(gene_info_file):
        current_df = pd.read_csv(gene_info_file)
        genes = current_df["ensembl_gene_id"].tolist()
    else:
        genes = []

    for mfile in matrix_file_list:
        add_genes = pd.read_csv(mfile)["genes"].tolist()
        genes = list(set(genes + add_genes))

    # Create our output database format
    # Do not include values equal to "form"
    # Note: This is a refactor; I'm not sure why we are removing values not equal to "form"
    output_db: list[OutputDatabase] = [
        i for i in [
            OutputDatabase.ENSEMBL_GENE_ID,
            OutputDatabase.GENE_SYMBOL,
            OutputDatabase.GENE_ID,
            OutputDatabase.CHROMOSOMAL_LOCATION
        ]
        if i.value != form.value
    ]

<<<<<<< HEAD
    gene_info = database_convert.fetch_gene_info(
=======
    gene_info = async_bioservices.database_convert.fetch_gene_info(
>>>>>>> e4489cc3
        input_values=genes,
        input_db=form,
        output_db=output_db,
        taxon_id=taxon_id
    )

    gene_info['start_position'] = gene_info['Chromosomal Location'].str.extract("chr_start: (\d+)")
    gene_info['end_position'] = gene_info['Chromosomal Location'].str.extract("chr_end: (\d+)")
    gene_info.index.rename("ensembl_gene_id", inplace=True)
    gene_info.rename(columns={"Gene Symbol": "hgnc_symbol", "Gene ID": "entrezgene_id"}, inplace=True)
    gene_info.drop(['Chromosomal Location'], axis=1, inplace=True)
    gene_info.to_csv(gene_info_file)
    print(f"Gene Info file written at '{gene_info_file}'")


def handle_context_batch(context_names, mode, form: InputDatabase, taxon_id, provided_matrix_file):
    """
    Handle iteration through each context type and create files according to flag used (config, matrix, info)
    """
    trnaseq_config_filename = os.path.join(configs.rootdir, "data", "config_sheets", "trnaseq_data_inputs_auto.xlsx")
    mrnaseq_config_filename = os.path.join(configs.rootdir, "data", "config_sheets", "mrnaseq_data_inputs_auto.xlsx")

    tflag = False  # turn on when any total set is found to prevent writer from being init multiple times or empty
    mflag = False  # turn on when any mrna set is found to prevent writer from being init multiple times or empty

    tmatrix_files = []
    mmatrix_files = []
    # pmatrix_files = []
    for context_name in context_names:
        context_name = context_name.strip(" ")
        print(f"Preprocessing {context_name}")
        gene_output_dir = os.path.join(configs.rootdir, "data", "results", context_name)
        matrix_output_dir = os.path.join(configs.rootdir, "data", "data_matrices", context_name)
        os.makedirs(gene_output_dir, exist_ok=True)
        os.makedirs(matrix_output_dir, exist_ok=True)
        print('Gene info output directory is "{}"'.format(gene_output_dir))

        matrix_path_all = os.path.join(matrix_output_dir, ("gene_counts_matrix_full_" + context_name + ".csv"))
        matrix_path_total = os.path.join(matrix_output_dir, ("gene_counts_matrix_total_" + context_name + ".csv"))
        matrix_path_mrna = os.path.join(matrix_output_dir, ("gene_counts_matrix_mrna_" + context_name + ".csv"))
        matrix_path_prov = os.path.join(matrix_output_dir, provided_matrix_file)

        if mode == "make":
            create_counts_matrix(context_name)
            # TODO: warn user or remove samples that are all 0 to prevent density plot error in zFPKM
            df = create_config_df(context_name)
            df_t, df_m = split_config_df(df)

            if not df_t.empty:
                if not tflag:
                    tflag = True
                    twriter = pd.ExcelWriter(trnaseq_config_filename)

                tmatrix_files.append(matrix_path_total)
                df_t.to_excel(twriter, sheet_name=context_name, header=True, index=False)

            if not df_m.empty:
                if not mflag:
                    mflag = True
                    mwriter = pd.ExcelWriter(mrnaseq_config_filename)

                mmatrix_files.append(matrix_path_mrna)
                df_m.to_excel(mwriter, sheet_name=context_name, header=True, index=False)

            tmatrix, mmatrix = split_counts_matrices(matrix_path_all, df_t, df_m)
            if len(tmatrix.columns) > 1:
                tmatrix.to_csv(matrix_path_total, header=True, index=False)
            if len(mmatrix.columns) > 1:
                mmatrix.to_csv(matrix_path_mrna, header=True, index=False)

    if mode == "make":
        if tflag:
            twriter.close()
        if mflag:
            mwriter.close()

        create_gene_info_file(tmatrix_files + mmatrix_files, form, taxon_id)

    else:
        create_gene_info_file(matrix_path_prov, form, taxon_id)


def parse_args(argv):
    """
    Parse arguments to rnaseq_preprocess.py, create a gene info files for each provided context at:
    /main/data/results/<context name>/gene_info_<context name>.csv.

     If using --info-matrix or --info-matrix-config:
    create gene count matrix file at /main/data/data_matrices/<context name>/gene_counts_matrix_<context name>.csv,

    If using --info-matrix-config:
    create config file at /main/data/config_sheets/rnaseq_data_inputs_auto.xlsx
    """
    parser = argparse.ArgumentParser(
        prog="rnaseq_preprocess.py",
        description="""
            Fetches additional gene information from a provided matrix or gene counts, or optionally creates this
            matrix using gene count files obtained using STAR aligner. Creation of counts matrix from STAR aligner 
            output requires that the 'MADRID_inputs' folder exists and is correctly structured according to the 
            normalization technique being used. A correctly structured folder can be made using our Snakemake-based
            alignment pipeline at:
            https://github.com/HelikarLab/FastqToGeneCounts""",
        epilog="""
            For additional help, please post questions/issues in the MADRID GitHub repo at
            https://github.com/HelikarLab/MADRID or email babessell@gmail.com""",
    )

    parser.add_argument("-n", "--context-names",
                        type=str,
                        nargs="+",
                        required=True,
                        dest="context_names",
                        help="""Tissue/cell name of models to generate. These names should correspond to the folders
                             in 'MADRID_inputs/' if creating count matrix files, or to
                             'main/data/data_matrices/<context name>/gene_counts_matrix_<context name>.csv' if supplying
                             the count matrix as an imported .csv file. If making multiple models in a batch, then
                             use the format: "context1 context2 context3". """
                        )

    parser.add_argument("-f", "--gene-format",
                        type=str,
                        required=False,
                        default="Ensembl Gene ID",
                        dest="gene_format",
                        help="Format of Genes, accepts 'Ensembl', 'Entrez', or'HGNC symbol'"
                        )

    parser.add_argument("-i", "--taxon-id",
                        required=False,
                        default=9606,
                        dest="taxon_id",
                        help="BioDbNet taxon ID number, also accepts 'human', or 'mouse'"
                        )

    group = parser.add_mutually_exclusive_group(required=True)

    group.add_argument("-p", "--provide-matrix",
                       action="store_true",
                       required=False,
                       default=False,
                       dest="provide_matrix",
                       help="Provide your own count matrix. Requires additional argument '--matrix' which is .csv file "
                            "where colnames are sample names (in contextName_SXRY format) and rownames are genes in "
                            "in format specified by --gene-format"
                       )  # would be nice if this was a directory full matrices in case you want to do in batches

    group.add_argument('-y', "--create-matrix",
                       action="store_true",
                       required=False,
                       default=False,
                       dest="make_matrix",
                       help="Flag for if you want to make a counts matrix, but not a config file. "
                            "Requires a correctly structured MADRID_input folder in /main/data/. Can make one using: "
                            "https://github.com/HelikarLab/FastqToGeneCounts"
                       )

    parser.add_argument("-m", "--matrix",
                        required="--provide-matrix" in argv,  # require if using --provide-matrix flag,
                        dest="provided_matrix_fname",
                        default="SKIP",
                        help="Name of provided counts matrix in "
                             "/main/data/data_matrices/<context name>/<NAME OF FILE>.csv"
                        )

    args = parser.parse_args(argv)
    args.context_names = utilities.stringlist_to_list(args.context_names[0])

    return args


def main(argv):
    args = parse_args(argv)

<<<<<<< HEAD
    if gene_format.upper() in ["ENSEMBL", "ENSEMBLE", "ENSG", "ENSMUSG", "ENSEMBL ID", "ENSEMBL GENE ID"]:
        gene_format_database: InputDatabase = InputDatabase.ENSEMBL_GENE_ID

    elif gene_format.upper() in ["HGNC SYMBOL", "HUGO", "HUGO SYMBOL", "SYMBOL", "HGNC", "GENE SYMBOL"]:
        gene_format_database: InputDatabase = InputDatabase.GENE_SYMBOL

    elif gene_format.upper() in ["ENTREZ", "ENTRES", "ENTREZ ID", "ENTREZ NUMBER" "GENE ID"]:
=======
    if args.gene_format.upper() in ["ENSEMBL", "ENSEMBLE", "ENSG", "ENSMUSG", "ENSEMBL ID", "ENSEMBL GENE ID"]:
        gene_format_database: InputDatabase = InputDatabase.ENSEMBL_GENE_ID

    elif args.gene_format.upper() in ["HGNC SYMBOL", "HUGO", "HUGO SYMBOL", "SYMBOL", "HGNC", "GENE SYMBOL"]:
        gene_format_database: InputDatabase = InputDatabase.GENE_SYMBOL

    elif args.gene_format.upper() in ["ENTREZ", "ENTRES", "ENTREZ ID", "ENTREZ NUMBER" "GENE ID"]:
>>>>>>> e4489cc3
        gene_format_database: InputDatabase = InputDatabase.GENE_ID

    else:  # provided invalid gene format
        print("Gene format (--gene_format) is invalid")
        print("Accepts 'Ensembl', 'Entrez', and 'HGNC symbol'")
        print(f"You provided: {args.gene_format}")
        sys.exit()

    # handle species alternative ids
<<<<<<< HEAD
    if type(taxon_id) == str:
        if taxon_id.upper() == "HUMAN" or taxon_id.upper() == "HOMO SAPIENS":
            taxon_id = TaxonIDs.HOMO_SAPIENS
        elif taxon_id.upper() == "MOUSE" or taxon_id.upper() == "MUS MUSCULUS":
            taxon_id = TaxonIDs.MUS_MUSCULUS
        else:
            print("--taxon-id must be either an integer, or accepted string ('mouse', 'human')")
            sys.exit()
    elif type(taxon_id) != int:
        print("--taxon-id must be either an integer, or accepted string ('mouse', 'human')")
        sys.exit()
=======
    if type(args.taxon_id) == str:
        if args.taxon_id.upper() == "HUMAN" or args.taxon_id.upper() == "HOMO SAPIENS":
            taxon_id = TaxonIDs.HOMO_SAPIENS
        elif args.taxon_id.upper() == "MOUSE" or args.taxon_id.upper() == "MUS MUSCULUS":
            taxon_id = TaxonIDs.MUS_MUSCULUS
        else:
            print("--taxon-id must be either an integer, or accepted string ('mouse', 'human')")
            sys.exit(1)
    elif type(args.taxon_id) == int:
        taxon_id = args.taxon_id
    else:
        print("--taxon-id must be either an integer, or accepted string ('mouse', 'human')")
        sys.exit(1)
>>>>>>> e4489cc3

    # use mutually exclusive flag to set mode which tells which files to generate
    if args.provide_matrix:
        mode = "provide"
    elif args.make_matrix:
        mode = "make"
    else:
        print("--provide-matrix or --create-matrix must be set")
        sys.exit(1)

<<<<<<< HEAD
    handle_context_batch(context_names, mode, gene_format_database, taxon_id, provided_matrix_fname)
=======
    handle_context_batch(args.context_names, mode, gene_format_database, taxon_id, args.provided_matrix_fname)
>>>>>>> e4489cc3


if __name__ == "__main__":
    main(sys.argv[1:])<|MERGE_RESOLUTION|>--- conflicted
+++ resolved
@@ -11,11 +11,8 @@
 import numpy as np
 from pathlib import Path
 
-<<<<<<< HEAD
 from async_bioservices import database_convert
-=======
 import async_bioservices
->>>>>>> e4489cc3
 from async_bioservices.output_database import OutputDatabase
 from async_bioservices.input_database import InputDatabase
 from async_bioservices.taxon_ids import TaxonIDs
@@ -23,11 +20,7 @@
 import utilities
 
 # import R libraries
-<<<<<<< HEAD
-tidyverse = importr("tidyverse")
-=======
 # tidyverse = importr("tidyverse")
->>>>>>> e4489cc3
 r_file_path: Path = Path(configs.rootdir, "py", "rscripts", "generate_counts_matrix.R")
 
 # # read and translate R functions
@@ -51,10 +44,7 @@
     rpy2_hook = rpy2_api.Rpy2(r_file_path=r_file_path, data_dir=input_dir, out_dir=matrix_output_dir)
     rpy2_hook.call_function("generate_counts_matrix_main")
 
-<<<<<<< HEAD
-=======
-
->>>>>>> e4489cc3
+
     # generate_counts_matrix_io.generate_counts_matrix_main(input_dir, matrix_output_dir)
 
 
@@ -262,11 +252,7 @@
         if i.value != form.value
     ]
 
-<<<<<<< HEAD
     gene_info = database_convert.fetch_gene_info(
-=======
-    gene_info = async_bioservices.database_convert.fetch_gene_info(
->>>>>>> e4489cc3
         input_values=genes,
         input_db=form,
         output_db=output_db,
@@ -440,15 +426,6 @@
 def main(argv):
     args = parse_args(argv)
 
-<<<<<<< HEAD
-    if gene_format.upper() in ["ENSEMBL", "ENSEMBLE", "ENSG", "ENSMUSG", "ENSEMBL ID", "ENSEMBL GENE ID"]:
-        gene_format_database: InputDatabase = InputDatabase.ENSEMBL_GENE_ID
-
-    elif gene_format.upper() in ["HGNC SYMBOL", "HUGO", "HUGO SYMBOL", "SYMBOL", "HGNC", "GENE SYMBOL"]:
-        gene_format_database: InputDatabase = InputDatabase.GENE_SYMBOL
-
-    elif gene_format.upper() in ["ENTREZ", "ENTRES", "ENTREZ ID", "ENTREZ NUMBER" "GENE ID"]:
-=======
     if args.gene_format.upper() in ["ENSEMBL", "ENSEMBLE", "ENSG", "ENSMUSG", "ENSEMBL ID", "ENSEMBL GENE ID"]:
         gene_format_database: InputDatabase = InputDatabase.ENSEMBL_GENE_ID
 
@@ -456,7 +433,6 @@
         gene_format_database: InputDatabase = InputDatabase.GENE_SYMBOL
 
     elif args.gene_format.upper() in ["ENTREZ", "ENTRES", "ENTREZ ID", "ENTREZ NUMBER" "GENE ID"]:
->>>>>>> e4489cc3
         gene_format_database: InputDatabase = InputDatabase.GENE_ID
 
     else:  # provided invalid gene format
@@ -466,19 +442,6 @@
         sys.exit()
 
     # handle species alternative ids
-<<<<<<< HEAD
-    if type(taxon_id) == str:
-        if taxon_id.upper() == "HUMAN" or taxon_id.upper() == "HOMO SAPIENS":
-            taxon_id = TaxonIDs.HOMO_SAPIENS
-        elif taxon_id.upper() == "MOUSE" or taxon_id.upper() == "MUS MUSCULUS":
-            taxon_id = TaxonIDs.MUS_MUSCULUS
-        else:
-            print("--taxon-id must be either an integer, or accepted string ('mouse', 'human')")
-            sys.exit()
-    elif type(taxon_id) != int:
-        print("--taxon-id must be either an integer, or accepted string ('mouse', 'human')")
-        sys.exit()
-=======
     if type(args.taxon_id) == str:
         if args.taxon_id.upper() == "HUMAN" or args.taxon_id.upper() == "HOMO SAPIENS":
             taxon_id = TaxonIDs.HOMO_SAPIENS
@@ -492,7 +455,6 @@
     else:
         print("--taxon-id must be either an integer, or accepted string ('mouse', 'human')")
         sys.exit(1)
->>>>>>> e4489cc3
 
     # use mutually exclusive flag to set mode which tells which files to generate
     if args.provide_matrix:
@@ -503,11 +465,7 @@
         print("--provide-matrix or --create-matrix must be set")
         sys.exit(1)
 
-<<<<<<< HEAD
-    handle_context_batch(context_names, mode, gene_format_database, taxon_id, provided_matrix_fname)
-=======
     handle_context_batch(args.context_names, mode, gene_format_database, taxon_id, args.provided_matrix_fname)
->>>>>>> e4489cc3
 
 
 if __name__ == "__main__":
