[project]
name = "COMO"
dynamic = ["version"]
requires-python = ">=3.10,<3.13"
dependencies = [
    "aiofiles>=24.1.0",
    "aioftp>=0.23.1",
    "cobamp",
    "cobra>=0.28.0",
    "fast-bioservices>=0.3.9",
    "gurobipy>=11.0",
    "kaleido==0.2.1",
    "loguru>=0.7.2",
    "openpyxl>=3.1.5",
    "pandas>=1.3.5",
    "plotly>=5.24.1",
    "pydantic-settings",
    "pydantic>=2.10.3",
    "scanpy>=1.9.8",
    "scikit-learn>=1.5.2",
    "scipy>=1.7.3",
    "setuptools<60.0",
<<<<<<< HEAD
    "troppo",
]

[project.optional-dependencies]
interactive = [
    "ipython>=8.0.0",
    "jupyterlab>=4.3.2",
=======
    "openpyxl>=3.1.5",
    "aiofiles>=24.1.0",
    "aioftp>=0.23.1",
    "troppo@git+https://github.com/JoshLoecker/troppo@master",
    "cobamp@git+https://github.com/JoshLoecker/cobamp@master",
>>>>>>> 7e018a54
]

[build-system]
requires = ["hatchling"]
build-backend = "hatchling.build"

[tool.hatch.version]
path = "main/como/__init__.py"

[tool.hatch.build]
packages = ["main/como"]

[tool.hatch.metadata]
allow-direct-references = true

[tool.pytest.ini_options]
pythonpath = [ "main/src" ]

[tool.uv]
dev-dependencies = [
    "commitlint>=1.3.0",
    "pytest-asyncio>=0.24.0",
    "pytest>=8.3.3",
    "ruff>=0.8.0",
    "hypothesis>=6.122.1",
    "pytest-cov>=6.0.0",
<<<<<<< HEAD
    "commitizen>=4.1.0",
    "cz-conventional-gitmoji>=0.6.1",
]

[tool.uv.sources]
troppo = { git = "https://github.com/JoshLoecker/troppo", rev = "update_dependencies" }
cobamp = { git = "https://github.com/JoshLoecker/cobamp", rev = "update_packages" }
pydantic-settings = { git = "https://github.com/pydantic/pydantic-settings" }

[tool.commitizen]
name = "cz_conventional_commits"
tag_format = "$version"
version_scheme = "semver2"
version_provider = "pep621"
update_changelog_on_bump = true
=======
]
>>>>>>> 7e018a54
<|MERGE_RESOLUTION|>--- conflicted
+++ resolved
@@ -5,7 +5,7 @@
 dependencies = [
     "aiofiles>=24.1.0",
     "aioftp>=0.23.1",
-    "cobamp",
+    "cobamp@git+https://github.com/JoshLoecker/cobamp@master",
     "cobra>=0.28.0",
     "fast-bioservices>=0.3.9",
     "gurobipy>=11.0",
@@ -20,21 +20,13 @@
     "scikit-learn>=1.5.2",
     "scipy>=1.7.3",
     "setuptools<60.0",
-<<<<<<< HEAD
-    "troppo",
+    "troppo@git+https://github.com/JoshLoecker/troppo@master",
 ]
 
 [project.optional-dependencies]
 interactive = [
     "ipython>=8.0.0",
     "jupyterlab>=4.3.2",
-=======
-    "openpyxl>=3.1.5",
-    "aiofiles>=24.1.0",
-    "aioftp>=0.23.1",
-    "troppo@git+https://github.com/JoshLoecker/troppo@master",
-    "cobamp@git+https://github.com/JoshLoecker/cobamp@master",
->>>>>>> 7e018a54
 ]
 
 [build-system]
@@ -61,22 +53,13 @@
     "ruff>=0.8.0",
     "hypothesis>=6.122.1",
     "pytest-cov>=6.0.0",
-<<<<<<< HEAD
     "commitizen>=4.1.0",
     "cz-conventional-gitmoji>=0.6.1",
 ]
-
-[tool.uv.sources]
-troppo = { git = "https://github.com/JoshLoecker/troppo", rev = "update_dependencies" }
-cobamp = { git = "https://github.com/JoshLoecker/cobamp", rev = "update_packages" }
-pydantic-settings = { git = "https://github.com/pydantic/pydantic-settings" }
 
 [tool.commitizen]
 name = "cz_conventional_commits"
 tag_format = "$version"
 version_scheme = "semver2"
 version_provider = "pep621"
-update_changelog_on_bump = true
-=======
-]
->>>>>>> 7e018a54
+update_changelog_on_bump = true