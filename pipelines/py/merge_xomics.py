#!/usr/bin/python3

import argparse
import os
import sys
import unidecode
import time
import pandas as pd
import numpy as np
import json
from collections import Counter
from project import configs
from microarray_gen import *
from proteomics_gen import *
from rnaseq_gen import *
from create_context_specific_model import split_gene_expression_data
from warnings import warn
from rpy2.robjects.packages import importr
from rpy2.robjects import r, pandas2ri
from rpy2.robjects.packages import SignatureTranslatedAnonymousPackage


# enable r to py conversion
pandas2ri.activate()

# import R libraries
ggplot2 = importr("ggplot2")
tidyverse = importr("tidyverse")

# read and translate R functions
f = open(
    os.path.join(configs.rootdir, "py", "rscripts", "combine_distributions.R"), "r"
)
string = f.read()
f.close()
combine_dist_io = SignatureTranslatedAnonymousPackage(string, "combine_dist_io")


def merge_xomics(
    sheet,
    expression_requirement,
    microarray_file=None,
    proteomics_file=None,
    trnaseq_file=None,
    mrnaseq_file=None,
    scrnaseq_file=None,
    no_hc=False,
    no_na=False,
):
    """
    Merges microarray, rnaseq, and/or proteomics active gene logicals from outputs of their respective "_gen.py"
    scripts.

    :param microarray_file: filename of microarray config file in /work/data/config_sheets/
    :param proteomics_file: filename of proteomics config file in /work/data/config_sheets/
    :param trnaseq_file: filename of Total RNA-seq config file in /work/data/config_sheets/
    :param mrnaseq_file: filename of mRNA-seq config file in /work/data/config_sheets/
    :param scrnaseq_file: filename of single-cell RNA-seq config file in /work/data/config_sheets/
    :param no_hc: True if not adjusting for NA values (happens when gene missing from data source)
    :param no_na: filename of single-cell RNA-seq config file in /work/data/config_sheets/
    :param sheet: sheet name to use, should be context, context, cell type, etc
    :param expression_requirement: integer, minimum number of provided sources with active gene for a it to be in model

    :return: dictionary where keys are contexts, (tissue name, control type etc) and values are expression tables
    """
    print(f"Merging data for {sheet}")
    # load data for each source if it exists. IF not load an empty dummy dataset
    microarray = load_microarray_tests(filename=microarray_file, model_name=sheet)
    proteomics = load_proteomics_tests(filename=proteomics_file, model_name=sheet)
    trnaseq = load_rnaseq_tests(
        filename=trnaseq_file, model_name=sheet, lib_type="total"
    )  # total RNA-seq
    mrnaseq = load_rnaseq_tests(
        filename=mrnaseq_file, model_name=sheet, lib_type="mrna"
    )  # mRNA-seq
    scrnaseq = load_rnaseq_tests(
        filename=scrnaseq_file, model_name=sheet, lib_type="sc"
    )  # Single-cell RNA-seq

    files_dict = dict()

    exp_list = []
    top_list = []

    if proteomics[0] != "dummy":
        exp_list.append("prote_exp")
        top_list.append("prote_top")
        prote_data = proteomics[1].loc[:, ["expressed", "top"]]
        prote_data.rename(
            columns={"expressed": "prote_exp", "top": "prote_top"}, inplace=True
        )
        merge_data = prote_data

    if microarray[0] != "dummy":
        exp_list.append("trans_exp")
        top_list.append("trans_top")
        micro_data = microarray[1].loc[:, ["expressed", "top"]]
        micro_data.rename(
            columns={"expressed": "trans_exp", "top": "trans_top"}, inplace=True
        )
        if "merge_data" not in locals():
            merge_data = micro_data
        else:
            merge_data = merge_data.join(micro_data, how="outer")

    if trnaseq[0] != "dummy":
        exp_list.append("trnaseq_exp")
        top_list.append("trnaseq_top")
        trnaseq_data = trnaseq[1].loc[:, ["expressed", "top"]]
        trnaseq_data.rename(
            columns={"expressed": "trnaseq_exp", "top": "trnaseq_top"}, inplace=True
        )
        if "merge_data" not in locals():
            merge_data = trnaseq_data
        else:
            merge_data = merge_data.join(trnaseq_data, how="outer")

    if mrnaseq[0] != "dummy":
        exp_list.append("mrnaseq_exp")
        top_list.append("mrnaseq_top")
        mrnaseq_data = mrnaseq[1].loc[:, ["expressed", "top"]]
        mrnaseq_data.rename(
            columns={"expressed": "mrnaseq_exp", "top": "mrnaseq_top"}, inplace=True
        )
        if "merge_data" not in locals():
            merge_data = mrnaseq_data
        else:
            merge_data = merge_data.join(mrnaseq_data, how="outer")

    if scrnaseq[0] != "dummy":
        exp_list.append("scrnaseq_exp")
        top_list.append("scrnaseq_top")
        scrnaseq_data = scrnaseq[1].loc[:, ["expressed", "top"]]
        scrnaseq_data.rename(
            columns={"expressed": "scrnaseq_exp", "top": "scrnaseq_top"}, inplace=True
        )
        if "merge_data" not in locals():
            merge_data = scrnaseq_data
        else:
            merge_data = merge_data.join(scrnaseq_data, how="outer")

    merge_data = mergeLogicalTable(merge_data)

    num_sources = len(exp_list)
    merge_data["Active"] = 0
    merge_data["Required"] = 0

    if no_na:  # dont adjust for na values
        merge_data.loc[:, "Required"] = merge_data[exp_list].apply(
            lambda x: expression_requirement
            if (expression_requirement - (num_sources - x.count()) > 0)
            else 1,
            axis=1,
        )
    else:  # subtract one from requirement per NA
        merge_data.loc[:, "Required"] = merge_data[exp_list].apply(
            lambda x: expression_requirement - (num_sources - x.count())
            if (expression_requirement - (num_sources - x.count()) > 0)
            else 1,
            axis=1,
        )

    # count number of sources gene is active in. Set to active in final output if at least adjusted expression reqirmnt
    merge_data["TotalExpressed"] = merge_data[exp_list].sum(axis=1)
    merge_data.loc[
        merge_data[exp_list].sum(axis=1) >= merge_data["Required"], "Active"
    ] = 1

    if (
        not no_hc
    ):  # set genes that are high-confidence in at least one data source to active
        merge_data.loc[merge_data[top_list].sum(axis=1) > 0, "Active"] = 1

    merge_data = merge_data.astype(int)

    filepath = os.path.join(
        configs.rootdir, "data", "results", sheet, f"merged_{sheet}.csv"
    )
    merge_data.to_csv(filepath, index_label="ENTREZ_GENE_ID")

    filepath = os.path.join(
        configs.rootdir, "data", "results", sheet, f"ActiveGenes_{sheet}_Merged.csv"
    )
    merge_data.reset_index(drop=False, inplace=True)

    split_entrez = split_gene_expression_data(merge_data)
    split_entrez.rename(
        columns={"Gene": "ENTREZ_GENE_ID", "Data": "Active"}, inplace=True
    )
    split_entrez.to_csv(filepath, index_label="ENTREZ_GENE_ID")
    files_dict[sheet] = filepath

    print(f"{sheet}: save to {filepath}\n")

    return files_dict


def handle_context_batch(
    microarray_file,
    trnaseq_file,
    mrnaseq_file,
    scrnaseq_file,
    proteomics_file,
    expression_requirement,
    adjust_method,
    no_hc,
    no_na,
    custom_df,
    merge_distro=False,
):
    """
    Handle merging of different data sources for each context type
    """
    sheet_names = []
    for file in [
        microarray_file,
        trnaseq_file,
        mrnaseq_file,
        scrnaseq_file,
        proteomics_file,
    ]:
        if file is not None:
            config_filepath = os.path.join(
                configs.rootdir, "data", "config_sheets", file
            )
            xl = pd.ExcelFile(config_filepath)
            sheet_names += xl.sheet_names

    counts = Counter(sheet_names)
    print(counts)
    sheet_names = sorted(list(set(sheet_names)))
    print(f"Will merge data for: {sheet_names}")
    dict_list = {}

    max_inputs = max(counts.values())
    min_inputs = min(counts.values())

    if merge_distro:
        combine_dist_io.combine_zscores_main(
            os.path.join(configs.datadir, "results"), sheet_names
        )

    files_json = os.path.join(
        configs.rootdir, "data", "results", "step1_results_files.json"
    )
    for context_name in sheet_names:
        num_sources = counts[context_name]
        if adjust_method == "progressive":
            exp_req = (num_sources - min_inputs) + expression_requirement
        elif adjust_method == "regressive":
            exp_req = expression_requirement - (max_inputs - num_sources)
        elif adjust_method == "flat":
            exp_req = expression_requirement
        else:
            exp_req = int(
                custom_df.iloc[custom_df["context"] == context_name, "req"].iloc[0]
            )

        print(
            f"Expression requirement of {expression_requirement} adjusted to {exp_req} using {adjust_method} "
            f"adjustment method for {context_name}."
        )

        if exp_req > num_sources:
            warn(
                f"Expression requirement for {context_name} was calculated to be greater than max number of input "
                f"data sources. Will be force changed to {num_sources} to prevent output from having 0 active genes. "
                f"Consider lowering the expression requirement or changing the adjustment method."
            )
            exp_req = num_sources

        if exp_req < 1:  # never allow expression requirement to be less than one
            warn(
                f"Expression requirement for {context_name} was calculated to be lower than 1. Will be force changed "
                f"to 1 to prevent every gene being active."
            )
            exp_req = 1

        files_dict = merge_xomics(
            context_name,
            expression_requirement=exp_req,
            microarray_file=microarray_file,
            proteomics_file=proteomics_file,
            trnaseq_file=trnaseq_file,
            mrnaseq_file=mrnaseq_file,
            scrnaseq_file=scrnaseq_file,
            no_hc=no_hc,
            no_na=no_na,
        )

        dict_list.update(files_dict)

    with open(files_json, "w") as fp:
        json.dump(dict_list, fp)

    return


def main(argv):
    """
    Merge expression tables of multiple sources, microarray, RNA-seq, and/or proteomics into one list

    User can specify the number of sources with an active gene in order for it to be considered active in the model.
    Otherwise, it defaults to the number of sources provided. High-confidence genes from any source will be considered
    active in the model, regardless of agreement with other sources.
    """
    parser = argparse.ArgumentParser(
        prog="merge_xomics.py",
        description="Merge expression tables of multiple sources, microarray, RNA-seq, and/or proteomics into one",
        epilog="For additional help, please post questions/issues in the MADRID GitHub repo at "
        "https://github.com/HelikarLab/MADRID or email babessell@gmail.com",
    )

    parser.add_argument(
        "-d",
        "--merge-distribution",
        action="store_true",
        required=False,
        default=False,
        dest="merge_distro",
        help="Flag to merge zFPKM distributions. Required if using iMAT reconstruction algorithm in "
        "create_context_specific_model.py. Must have run rnaseq_gen.py with 'zFPKM' as "
        "'--technique'. If --proteomics-config-file is given will merge proteomics distributions "
        "with zFPKM distributions using a weighted scheme.",
    )

<<<<<<< HEAD
    parser.add_argument("-d", "--merge-distribution",
                        action="store_true",
                        required=False,
                        default=False,
                        dest="merge_distro",
                        help="Flag to merge zFPKM distributions. Required if using iMAT reconstruction algorithm in "
                             "create_context_specific_model.py. Must have run rnaseq_gen.py with 'zFPKM' as "
                             "'--technique'. If --proteomics-config-file is given will merge proteomics distributions "
                             "with zFPKM distributions using a weighted scheme."
                        )

    parser.add_argument("-a", "--microarray-config-file",
                        type=str,
                        required=False,
                        default=None,
                        dest="microarray_file",
                        help="Name of microarray config .xlsx file in the /work/data/config_files/."
                        )

    parser.add_argument("-t", "--total-rnaseq-config-file",
                        type=str,
                        required=False,
                        default=None,
                        dest="trnaseq_file",
                        help="Name of total RNA-seq config .xlsx file in the /work/data/config_files/."
                        )

    parser.add_argument("-m", "--mrnaseq-config-file",
                        type=str,
                        required=False,
                        default=None,
                        dest="mrnaseq_file",
                        help="Name of mRNA-seq config .xlsx file in the /work/data/config_files/."
                        )

    parser.add_argument("-s", "--scrnaseq-config-file",
                        type=str,
                        required=False,
                        default=None,
                        dest="scrnaseq_file",
                        help="Name of RNA-seq config .xlsx file in the /work/data/config_files/."
                        )

    parser.add_argument("-p", "--proteomics-config-file",
                        type=str,
                        required=False,
                        default=None,
                        dest="proteomics_file",
                        help="Name of proteomics config .xlsx file in the /work/data/config_files/."
                        )

    parser.add_argument("-e", "--expression-requirement",
                        type=str,
                        required=False,
                        default=None,
                        dest="expression_requirement",
                        help="Number of sources with active gene for it to be considered active even if it is not a "
                             "high confidence-gene"
                        )

    parser.add_argument("-r", "--requirement-adjust",
                        type=str,
                        required=False,
                        default="flat",
                        dest="adjust_method",
                        help="Technique to adjust expression requirement based on differences in number of provided "
                             "data source types."
                        )

    parser.add_argument("-c", "--custom-requirement-file",
                        required="custom" in argv,  # required if --requriement-adjust is "custom",
                        dest="custom_file",
                        default="SKIP",
                        help="Name of .xlsx file where first column is context names and second column is expression "
                             "requirement for that context, in /work/data/"
                        )

    parser.add_argument('-hc', "--no-hc",
                        action="store_true",
                        required=False,
                        default=False,
                        dest="no_hc",
                        help="Flag to prevent high-confidence genes forcing a gene to be used in final model "
                             "irrespective of other other data sources"
                        )

    parser.add_argument('-na', "--no-na-adjustment",
                        action="store_true",
                        required=False,
                        default=False,
                        dest="no_na",
                        help="Flag to prevent genes missing in a data source library, but present in others from "
                             "subtracting 1 from the expression requirement per data source that gene is missing in"
                        )
=======
    parser.add_argument(
        "-a",
        "--microarray-config-file",
        type=str,
        required=False,
        default=None,
        dest="microarray_file",
        help="Name of microarray config .xlsx file in the /work/data/config_files/.",
    )

    parser.add_argument(
        "-t",
        "--total-rnaseq-config-file",
        type=str,
        required=False,
        default=None,
        dest="trnaseq_file",
        help="Name of total RNA-seq config .xlsx file in the /work/data/config_files/.",
    )

    parser.add_argument(
        "-m",
        "--mrnaseq-config-file",
        type=str,
        required=False,
        default=None,
        dest="mrnaseq_file",
        help="Name of mRNA-seq config .xlsx file in the /work/data/config_files/.",
    )

    parser.add_argument(
        "-s",
        "--scrnaseq-config-file",
        type=str,
        required=False,
        default=None,
        dest="scrnaseq_file",
        help="Name of RNA-seq config .xlsx file in the /work/data/config_files/.",
    )

    parser.add_argument(
        "-p",
        "--proteomics-config-file",
        type=str,
        required=False,
        default=None,
        dest="proteomics_file",
        help="Name of proteomics config .xlsx file in the /work/data/config_files/.",
    )

    parser.add_argument(
        "-e",
        "--expression-requirement",
        type=str,
        required=False,
        default=None,
        dest="expression_requirement",
        help="Number of sources with active gene for it to be considered active even if it is not a "
        "high confidence-gene",
    )

    parser.add_argument(
        "-r",
        "--requirement-adjust",
        type=str,
        required=False,
        default="flat",
        dest="adjust_method",
        help="Technique to adjust expression requirement based on differences in number of provided "
        "data source types.",
    )

    parser.add_argument(
        "-c",
        "--custom-requirement-file",
        required="custom" in argv,  # required if --requriement-adjust is "custom",
        dest="custom_file",
        default="SKIP",
        help="Name of .xlsx file where first column is context names and second column is expression "
        "requirement for that context, in /work/data/",
    )

    parser.add_argument(
        "-hc",
        "--no-hc",
        action="store_true",
        required=False,
        default=False,
        dest="no_hc",
        help="Flag to prevent high-confidence genes forcing a gene to be used in final model "
        "irrespective of other other data sources",
    )

    parser.add_argument(
        "-na",
        "--no-na-adjustment",
        action="store_true",
        required=False,
        default=False,
        dest="no_na",
        help="Flag to prevent genes missing in a data source library, but present in others from "
        "subtracting 1 from the expression requirement per data source that gene is missing in",
    )
>>>>>>> 6d9320ab

    args = parser.parse_args(argv)

    microarray_file = args.microarray_file
    proteomics_file = args.proteomics_file
    trnaseq_file = args.trnaseq_file
    mrnaseq_file = args.mrnaseq_file
    scrnaseq_file = args.scrnaseq_file
    expression_requirement = args.expression_requirement
    adjust_method = args.adjust_method.lower()
    custom_file = args.custom_file
    no_hc = args.no_hc
    no_na = args.no_na
    merge_distro = args.merge_distro

    # read custom expression requirment file if used
    if custom_file != "SKIP":
        custom_filepath = os.path.join(configs.datadir, custom_file)
        custom_df = pd.read_excel(custom_filepath, sheet_name=0)
        custom_df.columns = ["context", "req"]
    else:
        custom_df = pd.DataFrame([])

    def_exp_req = sum(
        [
            1
            for test in [
                microarray_file,
                trnaseq_file,
                mrnaseq_file,
                scrnaseq_file,
                proteomics_file,
            ]
            if test is None
        ]
    )

    if expression_requirement.lower() == "default":
        expression_requirement = def_exp_req

    else:
        try:
            expression_requirement = int(expression_requirement)
            if int(expression_requirement) < 1:
                print("Expression requirement must be at least 1!")
                sys.out()
        except ValueError:
            print("Expression requirement must be able to be converted to an integer!")
            sys.out()

    if adjust_method not in ["progressive", "regressive", "flat", "custom"]:
        print(
            "Adjust method must be either 'progressive', 'regressive', 'flat', or 'custom'"
        )
        sys.exit()

    handle_context_batch(
        microarray_file,
        trnaseq_file,
        mrnaseq_file,
        scrnaseq_file,
        proteomics_file,
        expression_requirement,
        adjust_method,
        no_hc,
        no_na,
        custom_df,
        merge_distro,
    )

    return


if __name__ == "__main__":
    main(sys.argv)<|MERGE_RESOLUTION|>--- conflicted
+++ resolved
@@ -324,102 +324,6 @@
         "with zFPKM distributions using a weighted scheme.",
     )
 
-<<<<<<< HEAD
-    parser.add_argument("-d", "--merge-distribution",
-                        action="store_true",
-                        required=False,
-                        default=False,
-                        dest="merge_distro",
-                        help="Flag to merge zFPKM distributions. Required if using iMAT reconstruction algorithm in "
-                             "create_context_specific_model.py. Must have run rnaseq_gen.py with 'zFPKM' as "
-                             "'--technique'. If --proteomics-config-file is given will merge proteomics distributions "
-                             "with zFPKM distributions using a weighted scheme."
-                        )
-
-    parser.add_argument("-a", "--microarray-config-file",
-                        type=str,
-                        required=False,
-                        default=None,
-                        dest="microarray_file",
-                        help="Name of microarray config .xlsx file in the /work/data/config_files/."
-                        )
-
-    parser.add_argument("-t", "--total-rnaseq-config-file",
-                        type=str,
-                        required=False,
-                        default=None,
-                        dest="trnaseq_file",
-                        help="Name of total RNA-seq config .xlsx file in the /work/data/config_files/."
-                        )
-
-    parser.add_argument("-m", "--mrnaseq-config-file",
-                        type=str,
-                        required=False,
-                        default=None,
-                        dest="mrnaseq_file",
-                        help="Name of mRNA-seq config .xlsx file in the /work/data/config_files/."
-                        )
-
-    parser.add_argument("-s", "--scrnaseq-config-file",
-                        type=str,
-                        required=False,
-                        default=None,
-                        dest="scrnaseq_file",
-                        help="Name of RNA-seq config .xlsx file in the /work/data/config_files/."
-                        )
-
-    parser.add_argument("-p", "--proteomics-config-file",
-                        type=str,
-                        required=False,
-                        default=None,
-                        dest="proteomics_file",
-                        help="Name of proteomics config .xlsx file in the /work/data/config_files/."
-                        )
-
-    parser.add_argument("-e", "--expression-requirement",
-                        type=str,
-                        required=False,
-                        default=None,
-                        dest="expression_requirement",
-                        help="Number of sources with active gene for it to be considered active even if it is not a "
-                             "high confidence-gene"
-                        )
-
-    parser.add_argument("-r", "--requirement-adjust",
-                        type=str,
-                        required=False,
-                        default="flat",
-                        dest="adjust_method",
-                        help="Technique to adjust expression requirement based on differences in number of provided "
-                             "data source types."
-                        )
-
-    parser.add_argument("-c", "--custom-requirement-file",
-                        required="custom" in argv,  # required if --requriement-adjust is "custom",
-                        dest="custom_file",
-                        default="SKIP",
-                        help="Name of .xlsx file where first column is context names and second column is expression "
-                             "requirement for that context, in /work/data/"
-                        )
-
-    parser.add_argument('-hc', "--no-hc",
-                        action="store_true",
-                        required=False,
-                        default=False,
-                        dest="no_hc",
-                        help="Flag to prevent high-confidence genes forcing a gene to be used in final model "
-                             "irrespective of other other data sources"
-                        )
-
-    parser.add_argument('-na', "--no-na-adjustment",
-                        action="store_true",
-                        required=False,
-                        default=False,
-                        dest="no_na",
-                        help="Flag to prevent genes missing in a data source library, but present in others from "
-                             "subtracting 1 from the expression requirement per data source that gene is missing in"
-                        )
-=======
     parser.add_argument(
         "-a",
         "--microarray-config-file",
@@ -523,7 +427,6 @@
         help="Flag to prevent genes missing in a data source library, but present in others from "
         "subtracting 1 from the expression requirement per data source that gene is missing in",
     )
->>>>>>> 6d9320ab
 
     args = parser.parse_args(argv)
 
