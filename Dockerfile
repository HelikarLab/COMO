# TODO: Use multistage builds to reduce image size
# From: https://medium.com/nexton/how-to-optimize-docker-images-using-dive-dc590f45dbf5
# https://stackoverflow.com/questions/58597728


FROM rocker/r-ubuntu:20.04 as stage1

#### Set Container Args ####
ARG APT_INSTALLATION_FILE=apt_installation_requirements.txt
ARG GRB_SHORT_VERSION=9.5
ARG GRB_VERSION=9.5.0
ARG TINI_VERSION=v0.19.0
ARG TINI_LOCATION=/usr/local/bin/tini

# Set static environment variables
ENV CRAN_MIRROR=https://cloud.r-project.org
ENV GUROBI_HOME /opt/gurobi/linux64
ENV JUPYTER_ENABLE_LAB=1
ENV NB_UID=1001
ENV NB_GID=1001
ENV NB_USER=jupyteruser
ENV SHELL=/bin/bash

# Set potentially dynamic environment variables
ENV LD_LIBRARY_PATH $GUROBI_HOME/lib
ENV PATH $PATH:$GUROBI_HOME/bin
ENV HOME /home/${NB_USER}
<<<<<<< HEAD

LABEL vendor="Gurobi"
LABEL version=${GRB_VERSION}
WORKDIR /opt

USER root

#### Copy Install Scripts ####
COPY build_scripts/* /opt/

# Download TINI
# From: https://github.com/krallin/tini#using-tini
ADD https://github.com/krallin/tini/releases/download/${TINI_VERSION}/tini ${TINI_LOCATION}
RUN chmod +x ${TINI_LOCATION}

=======

LABEL vendor="Gurobi"
LABEL version=${GRB_VERSION}
WORKDIR /opt

USER root

#### Copy Install Scripts ####
COPY build_scripts/jupyter_python_setup.sh /opt/
COPY build_scripts/apt_installation_requirements.txt /opt/

# Download TINI
# From: https://github.com/krallin/tini#using-tini
ADD https://github.com/krallin/tini/releases/download/${TINI_VERSION}/tini ${TINI_LOCATION}
RUN chmod +x ${TINI_LOCATION}

>>>>>>> fe9f2b66
#### Install Juypter and Python Libraries ####
# Add user & system related items
# i.e., creating new user
RUN groupadd --gid "${NB_GID}" "${NB_USER}" \
    # && useradd --create-home --shell "${SHELL}" --no-user-group --uid "${NB_UID}" --gid "${NB_UID}" "${NB_USER}" \
    && useradd --create-home --shell "${SHELL}" --uid "${NB_UID}" --gid "${NB_GID}" "${NB_USER}" \
    # Add user to sudoers
    && echo "${NB_USER}" 'ALL=(ALL) NOPASSWD: /usr/bin/apt-get' >> /etc/sudoers

# Install R packages from source (not available on r-cran)
# Install in background; From: # From: https://www.balena.io/docs/learn/deploy/build-optimization/#starting-long-running-tasks-together
# Must group '&' commands with (); From: https://stackoverflow.com/a/52323968
# Start by installing package managers
RUN ( R -e "install.packages('devtools', dependencies=TRUE, repo='${CRAN_MIRROR}')" & ) \
    && ( R -e "if (!requireNamespace('BiocManager', quietly = TRUE)) install.packages('BiocManager')" & ) \
    && wait

# Install BiocManager & GitHub packages
RUN ( R -e "devtools::install_github('babessell1/zFPKM', dependencies=TRUE)" & ) \
    && ( R -e "devtools::install_github('husson/FactoMineR', dependencies=TRUE)" & ) \
    && ( R -e "BiocManager::install('DESeq2', dep=TRUE, ask=FALSE)" & ) \
    && ( R -e "BiocManager::install('agilp', dep=TRUE, ask=FALSE)" & ) \
    && ( R -e "BiocManager::install('hgu133acdf', dep=TRUE, ask=FALSE)" & ) \
    && ( R -e "BiocManager::install('uwot', dep=TRUE, ask=FALSE)" & ) \
    && ( R -e "BiocManager::install('IRkernel', dep=TRUE, ask=FALSE)" & ) \
    && ( R -e "BiocManager::install('IRdisplay', dep=TRUE, ask=FALSE)" & ) \
    && wait

# Install required packages
# First insall wget & curl
RUN apt update -qq \
    && apt install -y wget curl gpg-agent software-properties-common libssl-dev libxml2-dev\
    #Add yarn repository
    && wget -O - https://dl.yarnpkg.com/debian/pubkey.gpg | apt-key add - \
    # Add node apt repository
    && curl -sL https://deb.nodesource.com/setup_14.x | bash - \
    # Add R APT repo, python repo, and apt-fast repo
    && add-apt-repository ppa:c2d4u.team/c2d4u4.0+ \
    && add-apt-repository ppa:deadsnakes/ppa \
    && add-apt-repository ppa:apt-fast/stable  \
    # Update to install required packages
    && apt update -qq \
    # We need non-interactive installation
    && DEBIAN_FRONTEND=noninteractive apt-get install -y apt-fast \
    # Install APT items from file (to reduce visual clutter), https://askubuntu.com/a/1368083/1175774
    && apt-fast install -y $(grep -o '^[^#]*' /opt/${APT_INSTALLATION_FILE}) \
    && update-ca-certificates \
    # Install node/npm packages
    && npm install -g configurable-http-proxy \
    # Install python3 pip \
    && curl --silent --show-error https://bootstrap.pypa.io/get-pip.py | python3.10 \
    # Remove cahce items
    && apt purge -y python3.8 apt-fast \
    && apt autoremove -y \
    && apt clean \
    && npm cache clean --force \
    && rm -rf /tmp/npm* \
    && rm -rf /var/lib/apt/lists/* \
    && rm -f /var/cache/apt/apt-fast/*.deb \
<<<<<<< HEAD
    && rm -f /opt/${APT_INSTALLATION_FILE}
=======
    && rm -f /opt/apt_install.txt
>>>>>>> fe9f2b66

# Install additional github-related packages & install them
# First download gurbori and jupyter at the same time
RUN wget --quiet https://packages.gurobi.com/${GRB_SHORT_VERSION}/gurobi${GRB_VERSION}_linux64.tar.gz \
    # Add jupyter scripts emerging as ad hoc interface
    && git clone --depth=1 https://github.com/jupyter/docker-stacks.git /tmp/docker-stacks \
    # Untar gurbori, cleanup extra files
    && tar -xf gurobi${GRB_VERSION}_linux64.tar.gz \
    && rm -f gurobi${GRB_VERSION}_linux64.tar.gz \
    && mv -f gurobi* gurobi \
    # Change 'jovyan' user to ${NB_USER}, and write the resulting file to /usr/local/bin/
    && sed -e 's/jovyan/'"${NB_USER}"'/g' /tmp/docker-stacks/base-notebook/start.sh > /usr/local/bin/start.sh \
    # Copy jupyter installation scripts
    && cp /tmp/docker-stacks/base-notebook/start-notebook.sh /usr/local/bin \
    && cp /tmp/docker-stacks/base-notebook/start-singleuser.sh /usr/local/bin \
    && mkdir -p /etc/jupyter \
    && cp /tmp/docker-stacks/base-notebook/jupyter_server_config.py /etc/jupyter \
    # Remove extra files
    && rm -rf /tmp/docker-stacks \
    && rm -rf gurobi/linux64/docs
<<<<<<< HEAD

# Make installation scripts executable, then execute
RUN chmod +x /usr/local/bin/tini \
    && chmod +x /usr/local/bin/start-notebook.sh \
    && chmod +x /usr/local/bin/start.sh \
    # Link python3.10
    && unlink `which python3` \
    && ln -s `which python3.10` /usr/local/bin/python3 \
    && ln -s `which python3.10` /usr/local/bin/python

# Set up virtual environment & install required libraries
RUN sh /opt/jupyter_python_setup.sh \
    && rm -f /opt/jupyter_python_setup.sh

=======

# Make installation scripts executable, then execute
RUN chmod +x /usr/local/bin/tini \
    && chmod +x /usr/local/bin/start-notebook.sh \
    && chmod +x /usr/local/bin/start.sh \
    # Link python3.10
    && unlink `which python3` \
    && ln -s `which python3.10` /usr/local/bin/python3 \
    && ln -s `which python3.10` /usr/local/bin/python

# Set up virtual environment & install required libraries
RUN sh /opt/virtual_env_setup.sh \
    && rm -f /opt/virtual_env_setup.sh \
    && rm -f /opt/${APT_INSTALLATION_FILE}

>>>>>>> fe9f2b66
# Used to allow access to the gurobi installer inside MADRID
WORKDIR /opt/gurobi

#### Ownership ####
COPY pipelines/ ${HOME}/work/
RUN chown -R "${NB_USER}" ${HOME} && \
    chown -R "${NB_USER}" /usr/local/lib/R/site-library

#### Set workspace and run Juypterlab ####
USER $NB_USER
WORKDIR ${HOME}
EXPOSE 8888
ENTRYPOINT ["/usr/local/bin/tini", "--"]
CMD ["start-notebook.sh"]


# FROM rocker/r-ubuntu:20.04 as stage2<|MERGE_RESOLUTION|>--- conflicted
+++ resolved
@@ -25,7 +25,6 @@
 ENV LD_LIBRARY_PATH $GUROBI_HOME/lib
 ENV PATH $PATH:$GUROBI_HOME/bin
 ENV HOME /home/${NB_USER}
-<<<<<<< HEAD
 
 LABEL vendor="Gurobi"
 LABEL version=${GRB_VERSION}
@@ -41,24 +40,6 @@
 ADD https://github.com/krallin/tini/releases/download/${TINI_VERSION}/tini ${TINI_LOCATION}
 RUN chmod +x ${TINI_LOCATION}
 
-=======
-
-LABEL vendor="Gurobi"
-LABEL version=${GRB_VERSION}
-WORKDIR /opt
-
-USER root
-
-#### Copy Install Scripts ####
-COPY build_scripts/jupyter_python_setup.sh /opt/
-COPY build_scripts/apt_installation_requirements.txt /opt/
-
-# Download TINI
-# From: https://github.com/krallin/tini#using-tini
-ADD https://github.com/krallin/tini/releases/download/${TINI_VERSION}/tini ${TINI_LOCATION}
-RUN chmod +x ${TINI_LOCATION}
-
->>>>>>> fe9f2b66
 #### Install Juypter and Python Libraries ####
 # Add user & system related items
 # i.e., creating new user
@@ -118,11 +99,7 @@
     && rm -rf /tmp/npm* \
     && rm -rf /var/lib/apt/lists/* \
     && rm -f /var/cache/apt/apt-fast/*.deb \
-<<<<<<< HEAD
-    && rm -f /opt/${APT_INSTALLATION_FILE}
-=======
     && rm -f /opt/apt_install.txt
->>>>>>> fe9f2b66
 
 # Install additional github-related packages & install them
 # First download gurbori and jupyter at the same time
@@ -143,7 +120,6 @@
     # Remove extra files
     && rm -rf /tmp/docker-stacks \
     && rm -rf gurobi/linux64/docs
-<<<<<<< HEAD
 
 # Make installation scripts executable, then execute
 RUN chmod +x /usr/local/bin/tini \
@@ -153,12 +129,69 @@
     && unlink `which python3` \
     && ln -s `which python3.10` /usr/local/bin/python3 \
     && ln -s `which python3.10` /usr/local/bin/python
-
-# Set up virtual environment & install required libraries
-RUN sh /opt/jupyter_python_setup.sh \
-    && rm -f /opt/jupyter_python_setup.sh
-
-=======
+# Install BiocManager & GitHub packages
+RUN ( R -e "devtools::install_github('babessell1/zFPKM', dependencies=TRUE)" & ) \
+    && ( R -e "devtools::install_github('husson/FactoMineR', dependencies=TRUE)" & ) \
+    && ( R -e "BiocManager::install('DESeq2', dep=TRUE, ask=FALSE)" & ) \
+    && ( R -e "BiocManager::install('agilp', dep=TRUE, ask=FALSE)" & ) \
+    && ( R -e "BiocManager::install('hgu133acdf', dep=TRUE, ask=FALSE)" & ) \
+    && ( R -e "BiocManager::install('uwot', dep=TRUE, ask=FALSE)" & ) \
+    && ( R -e "BiocManager::install('IRkernel', dep=TRUE, ask=FALSE)" & ) \
+    && ( R -e "BiocManager::install('IRdisplay', dep=TRUE, ask=FALSE)" & ) \
+    && wait
+
+# Install required packages
+# First insall wget & curl
+RUN apt update -qq \
+    && apt install -y wget curl gpg-agent software-properties-common libssl-dev libxml2-dev\
+    #Add yarn repository
+    && wget -O - https://dl.yarnpkg.com/debian/pubkey.gpg | apt-key add - \
+    # Add node apt repository
+    && curl -sL https://deb.nodesource.com/setup_14.x | bash - \
+    # Add R APT repo, python repo, and apt-fast repo
+    && add-apt-repository ppa:c2d4u.team/c2d4u4.0+ \
+    && add-apt-repository ppa:deadsnakes/ppa \
+    && add-apt-repository ppa:apt-fast/stable  \
+    # Update to install required packages
+    && apt update -qq \
+    # We need non-interactive installation
+    && DEBIAN_FRONTEND=noninteractive apt-get install -y apt-fast \
+    # Install APT items from file (to reduce visual clutter), https://askubuntu.com/a/1368083/1175774
+    && apt-fast install -y $(grep -o '^[^#]*' /opt/${APT_INSTALLATION_FILE}) \
+    && update-ca-certificates \
+    # Install node/npm packages
+    && npm install -g configurable-http-proxy \
+    # Install python3 pip \
+    && curl --silent --show-error https://bootstrap.pypa.io/get-pip.py | python3.10 \
+    # Remove cahce items
+    && apt purge -y python3.8 apt-fast \
+    && apt autoremove -y \
+    && apt clean \
+    && npm cache clean --force \
+    && rm -rf /tmp/npm* \
+    && rm -rf /var/lib/apt/lists/* \
+    && rm -f /var/cache/apt/apt-fast/*.deb \
+    && rm -f /opt/${APT_INSTALLATION_FILE}
+
+# Install additional github-related packages & install them
+# First download gurbori and jupyter at the same time
+RUN wget --quiet https://packages.gurobi.com/${GRB_SHORT_VERSION}/gurobi${GRB_VERSION}_linux64.tar.gz \
+    # Add jupyter scripts emerging as ad hoc interface
+    && git clone --depth=1 https://github.com/jupyter/docker-stacks.git /tmp/docker-stacks \
+    # Untar gurbori, cleanup extra files
+    && tar -xf gurobi${GRB_VERSION}_linux64.tar.gz \
+    && rm -f gurobi${GRB_VERSION}_linux64.tar.gz \
+    && mv -f gurobi* gurobi \
+    # Change 'jovyan' user to ${NB_USER}, and write the resulting file to /usr/local/bin/
+    && sed -e 's/jovyan/'"${NB_USER}"'/g' /tmp/docker-stacks/base-notebook/start.sh > /usr/local/bin/start.sh \
+    # Copy jupyter installation scripts
+    && cp /tmp/docker-stacks/base-notebook/start-notebook.sh /usr/local/bin \
+    && cp /tmp/docker-stacks/base-notebook/start-singleuser.sh /usr/local/bin \
+    && mkdir -p /etc/jupyter \
+    && cp /tmp/docker-stacks/base-notebook/jupyter_server_config.py /etc/jupyter \
+    # Remove extra files
+    && rm -rf /tmp/docker-stacks \
+    && rm -rf gurobi/linux64/docs
 
 # Make installation scripts executable, then execute
 RUN chmod +x /usr/local/bin/tini \
@@ -170,11 +203,9 @@
     && ln -s `which python3.10` /usr/local/bin/python
 
 # Set up virtual environment & install required libraries
-RUN sh /opt/virtual_env_setup.sh \
-    && rm -f /opt/virtual_env_setup.sh \
-    && rm -f /opt/${APT_INSTALLATION_FILE}
-
->>>>>>> fe9f2b66
+RUN sh /opt/jupyter_python_setup.sh \
+    && rm -f /opt/jupyter_python_setup.sh
+
 # Used to allow access to the gurobi installer inside MADRID
 WORKDIR /opt/gurobi
 
@@ -190,5 +221,4 @@
 ENTRYPOINT ["/usr/local/bin/tini", "--"]
 CMD ["start-notebook.sh"]
 
-
 # FROM rocker/r-ubuntu:20.04 as stage2