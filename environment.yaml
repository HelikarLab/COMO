--- conflicted
+++ resolved
@@ -9,7 +9,6 @@
 dependencies:
   - bioconda::bioconductor-affyio~=1.64.0
   - bioconda::bioconductor-affy~=1.72.0
-<<<<<<< HEAD
   - bioconda::bioconductor-agilp
   - bioconda::bioconductor-biomart
   - bioconda::bioconductor-deseq2
@@ -18,16 +17,6 @@
   - bioconda::bioconductor-genomeinfodbdata  # ~=1.2.11  # Required or else hgu133acdf fails to install
   - bioconda::bioconductor-hgu133acdf~=2.18.0
   - bioconda::bioconductor-limma
-=======
-  - bioconda::bioconductor-agilp~=3.26.0
-  - bioconda::bioconductor-biomart~=2.50.0
-  - bioconda::bioconductor-deseq2~=1.34.0
-  - bioconda::bioconductor-edger~=3.36.0
-  - bioconda::bioconductor-genefilter~=1.76.0
-  # - bioconda::bioconductor-genomeinfodbdata~=1.2.11  # Required or else hgu133acdf fails to install
-  - bioconda::bioconductor-hgu133acdf~=2.18.0
-  # - bioconda::bioconductor-limma~=3.50.1
->>>>>>> 5bed2dfc
   - bioconda::crux-toolkit~=4.1
   - bioconda::thermorawfileparser~=1.4.0
   - conda-forge::aioftp~=0.21.2
